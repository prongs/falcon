--- conflicted
+++ resolved
@@ -66,7 +66,6 @@
         }
 
         validateFeedPartitionExpression(feed);
-        validateFeedClustersSize(feed);
         validateFeedGroups(feed);
 
         // Seems like a good enough entity object for a new one
@@ -170,27 +169,6 @@
         }
     }
 
-<<<<<<< HEAD
-    private void validateFeedSourceCluster(Feed feed) throws ValidationException {
-        int i = 0;
-        for (Cluster cluster : feed.getClusters().getClusters()) {
-            if (cluster.getType() == ClusterType.SOURCE) {
-                i++;
-            }
-        }
-        if (i == 0)
-            throw new ValidationException("Feed should have atleast one source cluster");
-    }
-=======
-	private void validateFeedClustersSize(Feed feed)
-			throws ValidationException {
-		if (feed.getClusters().getClusters().size() == 0) {
-			throw new ValidationException(
-					"Feed should have atleast one cluster");
-		}
-	}
->>>>>>> 0681050a
-
     private void validateClusterValidity(Date start, Date end, String clusterName) throws IvoryException {
         try {
             if (start.after(end)) {
