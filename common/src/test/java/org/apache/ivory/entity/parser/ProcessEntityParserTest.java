/*
 * Licensed to the Apache Software Foundation (ASF) under one
 * or more contributor license agreements.  See the NOTICE file
 * distributed with this work for additional information
 * regarding copyright ownership.  The ASF licenses this file
 * to you under the Apache License, Version 2.0 (the
 * "License"); you may not use this file except in compliance
 * with the License.  You may obtain a copy of the License at
 *
 *     http://www.apache.org/licenses/LICENSE-2.0
 *
 * Unless required by applicable law or agreed to in writing, software
 * distributed under the License is distributed on an "AS IS" BASIS,
 * WITHOUT WARRANTIES OR CONDITIONS OF ANY KIND, either express or implied.
 * See the License for the specific language governing permissions and
 * limitations under the License.
 */

package org.apache.ivory.entity.parser;

import static org.testng.AssertJUnit.assertEquals;

import java.io.IOException;
import java.io.StringWriter;

import javax.xml.bind.JAXBException;
import javax.xml.bind.Marshaller;
import javax.xml.bind.Unmarshaller;

import org.apache.ivory.IvoryException;
import org.apache.ivory.Util;
import org.apache.ivory.entity.store.ConfigurationStore;
import org.apache.ivory.entity.store.EntityAlreadyExistsException;
import org.apache.ivory.entity.store.StoreAccessException;
import org.apache.ivory.entity.v0.EntityType;
import org.apache.ivory.entity.v0.cluster.Cluster;
import org.apache.ivory.entity.v0.feed.Clusters;
import org.apache.ivory.entity.v0.feed.Feed;
import org.apache.ivory.entity.v0.feed.Partition;
import org.apache.ivory.entity.v0.feed.Partitions;
import org.apache.ivory.entity.v0.process.Process;
import org.testng.Assert;
import org.testng.annotations.BeforeMethod;
import org.testng.annotations.Test;
import org.xml.sax.SAXException;

public class ProcessEntityParserTest {

<<<<<<< HEAD
    private final ProcessEntityParser parser = (ProcessEntityParser) EntityParserFactory.getParser(EntityType.PROCESS);
    private static final String SAMPLE_PROCESS_XML = "/config/process/process-version-0.xml";
    private static final String SAMPLE_INVALID_PROCESS_XML = "/config/process/process-invalid.xml";

    @Test
    public void testNotNullgetUnmarshaller() throws JAXBException {
        final Unmarshaller unmarshaller = Util.getUnmarshaller(parser.getEntityType().getEntityClass());

        Assert.assertNotNull(unmarshaller);
    }

    @BeforeMethod
    public void setup() throws StoreAccessException, EntityAlreadyExistsException {
        cleanup();
        
        ConfigurationStore store = ConfigurationStore.get();
        Cluster prodCluster1 = new Cluster();
        prodCluster1.setName("prod-red1");
        store.publish(EntityType.CLUSTER, prodCluster1);

        Cluster prodCluster2 = new Cluster();
        prodCluster2.setName("prod-red2");
        store.publish(EntityType.CLUSTER, prodCluster2);

        Feed inputFeed1 = new Feed();
        Partitions parts = new Partitions();
        parts.getPartition().add(new Partition("carrier"));
        parts.getPartition().add(new Partition("country"));
        inputFeed1.setPartitions(parts);
        inputFeed1.setName("impressionFeed");
        store.publish(EntityType.FEED, inputFeed1);

        Feed inputFeed2 = new Feed();
        inputFeed2.setName("clicksFeed");
        store.publish(EntityType.FEED, inputFeed2);

        Feed outputFeed1 = new Feed();
        outputFeed1.setName("imp-click-join1");
        store.publish(EntityType.FEED, outputFeed1);

        Feed ouputFeed2 = new Feed();
        ouputFeed2.setName("imp-click-join2");
        store.publish(EntityType.FEED, ouputFeed2);
    }

    @Test
    public void testParse() throws IOException, IvoryException, JAXBException {

        Process process = (Process) parser.parseAndValidate(ProcessEntityParserTest.class.getResourceAsStream(SAMPLE_PROCESS_XML));

        Assert.assertNotNull(process);
        Assert.assertEquals(process.getName(), "sample");

        Assert.assertEquals(process.getConcurrency(), "1");
        Assert.assertEquals(process.getExecution(), "LIFO");
        Assert.assertEquals(process.getFrequency(), "hourly");
        Assert.assertEquals(process.getPeriodicity(), "1");
        Assert.assertEquals(process.getEntityType(), EntityType.PROCESS);

        Assert.assertEquals(process.getInputs().getInput().get(0).getName(), "impression");
        Assert.assertEquals(process.getInputs().getInput().get(0).getFeed(), "impressionFeed");
        Assert.assertEquals(process.getInputs().getInput().get(0).getStartInstance(), "today(0,0)");
        Assert.assertEquals(process.getInputs().getInput().get(0).getEndInstance(), "today(0,2)");
        assertEquals(process.getInputs().getInput().get(0).getPartition(), "*/US");
        
        Assert.assertEquals(process.getOutputs().getOutput().get(0).getName(), "impOutput");
        Assert.assertEquals(process.getOutputs().getOutput().get(0).getFeed(), "imp-click-join1");
        Assert.assertEquals(process.getOutputs().getOutput().get(0).getInstance(), "today(0,0)");

        Assert.assertEquals(process.getProperties().getProperty().get(0).getName(), "name1");
        Assert.assertEquals(process.getProperties().getProperty().get(0).getValue(), "value1");

        Assert.assertEquals(process.getValidity().getStart(), "2011-11-01 00:00:00");
        Assert.assertEquals(process.getValidity().getEnd(), "9999-12-31 23:59:00");
        Assert.assertEquals(process.getValidity().getTimezone(), "UTC");

        Assert.assertEquals(process.getWorkflow().getEngine(), "oozie");
        Assert.assertEquals(process.getWorkflow().getPath(), "hdfs://path/to/workflow");
        Assert.assertEquals(process.getWorkflow().getLibpath(), "hdfs://path/to/workflow/lib");

        StringWriter stringWriter = new StringWriter();
        Marshaller marshaller = Util.getMarshaller(Process.class);
        marshaller.marshal(process, stringWriter);
        System.out.println(stringWriter.toString());

        // TODO for retry and late policy
    }

    @Test(expectedExceptions = IvoryException.class)
    public void doParseInvalidXML() throws IOException, IvoryException {

        parser.parseAndValidate(this.getClass().getResourceAsStream(SAMPLE_INVALID_PROCESS_XML));
    }

    @Test(expectedExceptions = ValidationException.class)
    public void applyValidationInvalidProcess() throws JAXBException, SAXException, StoreAccessException, ValidationException {
        Process process = (Process) parser.parseAndValidate(ProcessEntityParserTest.class.getResourceAsStream(SAMPLE_PROCESS_XML));
        process.getClusters().getCluster().get(0).setName("invalid cluster");
        parser.validate(process);
    }

    @Test(expectedExceptions = IvoryException.class)
    public void testValidate() throws IvoryException {
        parser.parse("<process></process>");
    }

    @Test
    public void testConcurrentParsing() throws IvoryException, InterruptedException {

        Thread thread1 = new Thread() {
            public void run() {
                try {
                    parser.parseAndValidate(this.getClass().getResourceAsStream(SAMPLE_PROCESS_XML));
                } catch (IvoryException e) {
                    e.printStackTrace();
                }
            }
        };

        Thread thread2 = new Thread() {
            public void run() {
                try {
                    parser.parseAndValidate(ProcessEntityParserTest.class
                            .getResourceAsStream(SAMPLE_PROCESS_XML));
                } catch (IvoryException e) {
                    e.printStackTrace();
                }
            }
        };

        Thread thread3 = new Thread() {
            public void run() {
                try {
                    parser.parseAndValidate(this.getClass().getResourceAsStream(SAMPLE_PROCESS_XML));
                } catch (IvoryException e) {
                    e.printStackTrace();
                }
            }
        };
        thread1.start();
        thread2.start();
        thread3.start();
        Thread.sleep(5000);
    }
    
    @Test(expectedExceptions=ValidationException.class)
    public void testInvalidPartition() throws Exception {
        ConfigurationStore store = ConfigurationStore.get();
        store.remove(EntityType.FEED, "impressionFeed");
        
        Feed inputFeed1 = new Feed();
        Partitions parts = new Partitions();
        parts.getPartition().add(new Partition("carrier"));
        inputFeed1.setPartitions(parts);
        inputFeed1.setName("impressionFeed");
        store.publish(EntityType.FEED, inputFeed1);

        parser.parseAndValidate(ProcessEntityParserTest.class.getResourceAsStream(SAMPLE_PROCESS_XML));
    }

    // TODO
    @Test
    public void applyValidations() {
        // throw new RuntimeException("Test not implemented");
    }

    public void cleanup() throws StoreAccessException {
        ConfigurationStore store = ConfigurationStore.get();
        store.remove(EntityType.PROCESS, "sample");
        store.remove(EntityType.FEED, "impressionFeed");
        store.remove(EntityType.FEED, "clicksFeed");
        store.remove(EntityType.FEED, "imp-click-join1");
        store.remove(EntityType.FEED, "imp-click-join2");
        store.remove(EntityType.CLUSTER, "prod-red1");
        store.remove(EntityType.CLUSTER, "prod-red2");
    }
=======
	private final ProcessEntityParser parser = (ProcessEntityParser) EntityParserFactory
			.getParser(EntityType.PROCESS);
	private static final String SAMPLE_PROCESS_XML = "/config/process/process-version-0.xml";
	private static final String SAMPLE_INVALID_PROCESS_XML = "/config/process/process-invalid.xml";

	@Test
	public void testNotNullgetUnmarshaller() throws JAXBException {
		final Unmarshaller unmarshaller = EntityParser.EntityUnmarshaller
				.getInstance(parser.getEntityType(), parser.getClazz());

		Assert.assertNotNull(unmarshaller);
	}

	@Test
	public void testIsSingletonUnmarshaller() throws JAXBException {
		final Unmarshaller unmarshaller1 = EntityParser.EntityUnmarshaller
				.getInstance(parser.getEntityType(), parser.getClazz());

		final Unmarshaller unmarshaller2 = EntityParser.EntityUnmarshaller
				.getInstance(parser.getEntityType(), parser.getClazz());

		Assert.assertEquals(unmarshaller1, unmarshaller2);
	}
	
	@BeforeClass
	public void setup() throws StoreAccessException, EntityAlreadyExistsException{
		ConfigurationStore store = ConfigurationStore.get();

		Cluster prodCluster1 = new Cluster();
		prodCluster1.setName("prod-red1");
		store.publish(EntityType.CLUSTER, prodCluster1);
		
		Cluster prodCluster2 = new Cluster();
		prodCluster2.setName("prod-red2");
		store.publish(EntityType.CLUSTER, prodCluster2);
		
		org.apache.ivory.entity.v0.feed.Cluster cluster1 = new org.apache.ivory.entity.v0.feed.Cluster();
		cluster1.setName("prod-red1");
		org.apache.ivory.entity.v0.feed.Cluster cluster2 = new org.apache.ivory.entity.v0.feed.Cluster();
		cluster2.setName("prod-red2");
		Clusters clusters = new Clusters();
		clusters.getCluster().add(cluster1);
		clusters.getCluster().add(cluster2);
		
		Feed inputFeed1 = new Feed();
		inputFeed1.setName("impressionFeed");
		inputFeed1.setClusters(clusters);
		store.publish(EntityType.FEED, inputFeed1);
		
		Feed inputFeed2 = new Feed();
		inputFeed2.setName("clicksFeed");
		inputFeed2.setClusters(clusters);	
		store.publish(EntityType.FEED, inputFeed2);
		
		Feed outputFeed1 = new Feed();
		outputFeed1.setName("imp-click-join1");
		outputFeed1.setClusters(clusters);
		store.publish(EntityType.FEED, outputFeed1);
		
		Feed ouputFeed2 = new Feed();
		ouputFeed2.setName("imp-click-join2");
		ouputFeed2.setClusters(clusters);
		store.publish(EntityType.FEED, ouputFeed2);
	}

	@Test
	public void testParse() throws IOException, IvoryException, JAXBException {
		
		Process process = (Process) parser.parse(ProcessEntityParserTest.class.getResourceAsStream(
				SAMPLE_PROCESS_XML));

		Assert.assertNotNull(process);
		Assert.assertEquals(process.getName(), "sample");

		Assert.assertEquals(process.getConcurrency(), "1");
		Assert.assertEquals(process.getExecution(), "LIFO");
		Assert.assertEquals(process.getFrequency(), "hourly");
		Assert.assertEquals(process.getPeriodicity(), "1");
		Assert.assertEquals(process.getEntityType(), EntityType.PROCESS);

		Assert.assertEquals(process.getInputs().getInput().get(0).getName(), "impression");
		Assert.assertEquals(process.getInputs().getInput().get(0).getFeed(), "impressionFeed");
		Assert.assertEquals(process.getInputs().getInput().get(0).getStartInstance(), "today(0,0)");
		Assert.assertEquals(process.getInputs().getInput().get(0).getEndInstance(), "today(0,2)");

		Assert.assertEquals(process.getOutputs().getOutput().get(0).getName(),"impOutput");
		Assert.assertEquals(process.getOutputs().getOutput().get(0).getFeed(),"imp-click-join1");
		Assert.assertEquals(process.getOutputs().getOutput().get(0).getInstance(),"today(0,0)");

		Assert.assertEquals(process.getProperties().getProperty().get(0).getName(), "name1");
		Assert.assertEquals(process.getProperties().getProperty().get(0).getValue(), "value1");

		Assert.assertEquals(process.getValidity().getStart(), "2011-11-01 00:00:00");
		Assert.assertEquals(process.getValidity().getEnd(), "9999-12-31 23:59:00");	
		Assert.assertEquals(process.getValidity().getTimezone(), "UTC");	

		Assert.assertEquals(process.getWorkflow().getEngine(),"oozie");
		Assert.assertEquals(process.getWorkflow().getPath(),"hdfs://path/to/workflow");
		Assert.assertEquals(process.getWorkflow().getLibpath(),"hdfs://path/to/workflow/lib");

		StringWriter stringWriter = new StringWriter();
		Marshaller marshaller = Util.getMarshaller(Process.class);
		marshaller.marshal(process, stringWriter);
		System.out.println(stringWriter.toString());

		//TODO for retry and late policy
	}

	@Test(expectedExceptions = IvoryException.class)
	public void doParseInvalidXML() throws IOException, IvoryException {

		parser.parse(this.getClass().getResourceAsStream(
				SAMPLE_INVALID_PROCESS_XML));
	}
	
	@Test(expectedExceptions =  ValidationException.class)
	public void applyValidationInvalidProcess() throws JAXBException, SAXException, StoreAccessException, ValidationException{
		Process process = (Process) parser.doParse(ProcessEntityParserTest.class.getResourceAsStream(
				SAMPLE_PROCESS_XML));
		process.getClusters().getCluster().get(0).setName("invalid cluster");
		parser.applyValidations(process);
	}

	@Test(expectedExceptions=IvoryException.class)
	public void testValidate() throws IvoryException{
		parser.validateSchema("<process></process>");
	}

	@Test(expectedExceptions=IvoryException.class)
	public void testParseString() throws IvoryException{
		parser.parse("<process></process>");
	}

	@Test
	public void testConcurrentParsing() throws IvoryException, InterruptedException{

		Thread thread1 = new Thread(){
			public void run() {
				try {
					Process process = (Process) parser.parse(this.getClass().getResourceAsStream(
							SAMPLE_PROCESS_XML));
				} catch (IvoryException e) {
					e.printStackTrace();
				}
			}
		};

		Thread thread2 = new Thread(){
			public void run() {
				try {
					Process process = (Process) parser.parse(ProcessEntityParserTest.class.getResourceAsStream(
							SAMPLE_PROCESS_XML));
				} catch (IvoryException e) {
					e.printStackTrace();
				}
			}
		};

		Thread thread3 = new Thread(){
			public void run() {
				try {
					Process process = (Process) parser.parse(this.getClass().getResourceAsStream(
							SAMPLE_PROCESS_XML));
				} catch (IvoryException e) {
					e.printStackTrace();
				}
			}
		};		
		thread1.start();
		thread2.start();
		thread3.start();
		Thread.sleep(5000);
	}

	//TODO
	@Test
	public void applyValidations() {
		// throw new RuntimeException("Test not implemented");
	}

	@AfterClass
	public void cleanup() throws StoreAccessException {
		ConfigurationStore store = ConfigurationStore.get();
		store.remove(EntityType.PROCESS, "sample");
		store.remove(EntityType.FEED, "impressionFeed");
		store.remove(EntityType.FEED, "clicksFeed");
		store.remove(EntityType.FEED, "imp-click-join1");
		store.remove(EntityType.FEED, "imp-click-join2");
		store.remove(EntityType.CLUSTER, "prod-red1");
		store.remove(EntityType.CLUSTER, "prod-red2");
	}

>>>>>>> 7089d93f
}<|MERGE_RESOLUTION|>--- conflicted
+++ resolved
@@ -30,11 +30,9 @@
 import org.apache.ivory.IvoryException;
 import org.apache.ivory.Util;
 import org.apache.ivory.entity.store.ConfigurationStore;
-import org.apache.ivory.entity.store.EntityAlreadyExistsException;
 import org.apache.ivory.entity.store.StoreAccessException;
 import org.apache.ivory.entity.v0.EntityType;
 import org.apache.ivory.entity.v0.cluster.Cluster;
-import org.apache.ivory.entity.v0.feed.Clusters;
 import org.apache.ivory.entity.v0.feed.Feed;
 import org.apache.ivory.entity.v0.feed.Partition;
 import org.apache.ivory.entity.v0.feed.Partitions;
@@ -46,10 +44,10 @@
 
 public class ProcessEntityParserTest {
 
-<<<<<<< HEAD
     private final ProcessEntityParser parser = (ProcessEntityParser) EntityParserFactory.getParser(EntityType.PROCESS);
     private static final String SAMPLE_PROCESS_XML = "/config/process/process-version-0.xml";
     private static final String SAMPLE_INVALID_PROCESS_XML = "/config/process/process-invalid.xml";
+    private static final String SAMPLE_FEED = "/config/feed/feed-0.1.xml";
 
     @Test
     public void testNotNullgetUnmarshaller() throws JAXBException {
@@ -59,37 +57,30 @@
     }
 
     @BeforeMethod
-    public void setup() throws StoreAccessException, EntityAlreadyExistsException {
+    public void setup() throws Exception {
         cleanup();
         
         ConfigurationStore store = ConfigurationStore.get();
         Cluster prodCluster1 = new Cluster();
-        prodCluster1.setName("prod-red1");
+        prodCluster1.setName("testCluster");
         store.publish(EntityType.CLUSTER, prodCluster1);
 
-        Cluster prodCluster2 = new Cluster();
-        prodCluster2.setName("prod-red2");
-        store.publish(EntityType.CLUSTER, prodCluster2);
-
-        Feed inputFeed1 = new Feed();
-        Partitions parts = new Partitions();
-        parts.getPartition().add(new Partition("carrier"));
-        parts.getPartition().add(new Partition("country"));
-        inputFeed1.setPartitions(parts);
-        inputFeed1.setName("impressionFeed");
-        store.publish(EntityType.FEED, inputFeed1);
-
-        Feed inputFeed2 = new Feed();
-        inputFeed2.setName("clicksFeed");
-        store.publish(EntityType.FEED, inputFeed2);
-
-        Feed outputFeed1 = new Feed();
-        outputFeed1.setName("imp-click-join1");
-        store.publish(EntityType.FEED, outputFeed1);
-
-        Feed ouputFeed2 = new Feed();
-        ouputFeed2.setName("imp-click-join2");
-        store.publish(EntityType.FEED, ouputFeed2);
+        Unmarshaller unmarshaller = Util.jaxbContext.createUnmarshaller();
+        Feed feed = (Feed) unmarshaller.unmarshal(this.getClass().getResourceAsStream(SAMPLE_FEED));
+        feed.setName("impressionFeed");
+        store.publish(EntityType.FEED, feed);
+
+        feed = (Feed) unmarshaller.unmarshal(this.getClass().getResourceAsStream(SAMPLE_FEED));
+        feed.setName("clicksFeed");
+        store.publish(EntityType.FEED, feed);
+
+        feed = (Feed) unmarshaller.unmarshal(this.getClass().getResourceAsStream(SAMPLE_FEED));
+        feed.setName("imp-click-join1");
+        store.publish(EntityType.FEED, feed);
+
+        feed = (Feed) unmarshaller.unmarshal(this.getClass().getResourceAsStream(SAMPLE_FEED));
+        feed.setName("imp-click-join2");
+        store.publish(EntityType.FEED, feed);
     }
 
     @Test
@@ -207,12 +198,6 @@
         parser.parseAndValidate(ProcessEntityParserTest.class.getResourceAsStream(SAMPLE_PROCESS_XML));
     }
 
-    // TODO
-    @Test
-    public void applyValidations() {
-        // throw new RuntimeException("Test not implemented");
-    }
-
     public void cleanup() throws StoreAccessException {
         ConfigurationStore store = ConfigurationStore.get();
         store.remove(EntityType.PROCESS, "sample");
@@ -220,201 +205,6 @@
         store.remove(EntityType.FEED, "clicksFeed");
         store.remove(EntityType.FEED, "imp-click-join1");
         store.remove(EntityType.FEED, "imp-click-join2");
-        store.remove(EntityType.CLUSTER, "prod-red1");
-        store.remove(EntityType.CLUSTER, "prod-red2");
-    }
-=======
-	private final ProcessEntityParser parser = (ProcessEntityParser) EntityParserFactory
-			.getParser(EntityType.PROCESS);
-	private static final String SAMPLE_PROCESS_XML = "/config/process/process-version-0.xml";
-	private static final String SAMPLE_INVALID_PROCESS_XML = "/config/process/process-invalid.xml";
-
-	@Test
-	public void testNotNullgetUnmarshaller() throws JAXBException {
-		final Unmarshaller unmarshaller = EntityParser.EntityUnmarshaller
-				.getInstance(parser.getEntityType(), parser.getClazz());
-
-		Assert.assertNotNull(unmarshaller);
-	}
-
-	@Test
-	public void testIsSingletonUnmarshaller() throws JAXBException {
-		final Unmarshaller unmarshaller1 = EntityParser.EntityUnmarshaller
-				.getInstance(parser.getEntityType(), parser.getClazz());
-
-		final Unmarshaller unmarshaller2 = EntityParser.EntityUnmarshaller
-				.getInstance(parser.getEntityType(), parser.getClazz());
-
-		Assert.assertEquals(unmarshaller1, unmarshaller2);
-	}
-	
-	@BeforeClass
-	public void setup() throws StoreAccessException, EntityAlreadyExistsException{
-		ConfigurationStore store = ConfigurationStore.get();
-
-		Cluster prodCluster1 = new Cluster();
-		prodCluster1.setName("prod-red1");
-		store.publish(EntityType.CLUSTER, prodCluster1);
-		
-		Cluster prodCluster2 = new Cluster();
-		prodCluster2.setName("prod-red2");
-		store.publish(EntityType.CLUSTER, prodCluster2);
-		
-		org.apache.ivory.entity.v0.feed.Cluster cluster1 = new org.apache.ivory.entity.v0.feed.Cluster();
-		cluster1.setName("prod-red1");
-		org.apache.ivory.entity.v0.feed.Cluster cluster2 = new org.apache.ivory.entity.v0.feed.Cluster();
-		cluster2.setName("prod-red2");
-		Clusters clusters = new Clusters();
-		clusters.getCluster().add(cluster1);
-		clusters.getCluster().add(cluster2);
-		
-		Feed inputFeed1 = new Feed();
-		inputFeed1.setName("impressionFeed");
-		inputFeed1.setClusters(clusters);
-		store.publish(EntityType.FEED, inputFeed1);
-		
-		Feed inputFeed2 = new Feed();
-		inputFeed2.setName("clicksFeed");
-		inputFeed2.setClusters(clusters);	
-		store.publish(EntityType.FEED, inputFeed2);
-		
-		Feed outputFeed1 = new Feed();
-		outputFeed1.setName("imp-click-join1");
-		outputFeed1.setClusters(clusters);
-		store.publish(EntityType.FEED, outputFeed1);
-		
-		Feed ouputFeed2 = new Feed();
-		ouputFeed2.setName("imp-click-join2");
-		ouputFeed2.setClusters(clusters);
-		store.publish(EntityType.FEED, ouputFeed2);
-	}
-
-	@Test
-	public void testParse() throws IOException, IvoryException, JAXBException {
-		
-		Process process = (Process) parser.parse(ProcessEntityParserTest.class.getResourceAsStream(
-				SAMPLE_PROCESS_XML));
-
-		Assert.assertNotNull(process);
-		Assert.assertEquals(process.getName(), "sample");
-
-		Assert.assertEquals(process.getConcurrency(), "1");
-		Assert.assertEquals(process.getExecution(), "LIFO");
-		Assert.assertEquals(process.getFrequency(), "hourly");
-		Assert.assertEquals(process.getPeriodicity(), "1");
-		Assert.assertEquals(process.getEntityType(), EntityType.PROCESS);
-
-		Assert.assertEquals(process.getInputs().getInput().get(0).getName(), "impression");
-		Assert.assertEquals(process.getInputs().getInput().get(0).getFeed(), "impressionFeed");
-		Assert.assertEquals(process.getInputs().getInput().get(0).getStartInstance(), "today(0,0)");
-		Assert.assertEquals(process.getInputs().getInput().get(0).getEndInstance(), "today(0,2)");
-
-		Assert.assertEquals(process.getOutputs().getOutput().get(0).getName(),"impOutput");
-		Assert.assertEquals(process.getOutputs().getOutput().get(0).getFeed(),"imp-click-join1");
-		Assert.assertEquals(process.getOutputs().getOutput().get(0).getInstance(),"today(0,0)");
-
-		Assert.assertEquals(process.getProperties().getProperty().get(0).getName(), "name1");
-		Assert.assertEquals(process.getProperties().getProperty().get(0).getValue(), "value1");
-
-		Assert.assertEquals(process.getValidity().getStart(), "2011-11-01 00:00:00");
-		Assert.assertEquals(process.getValidity().getEnd(), "9999-12-31 23:59:00");	
-		Assert.assertEquals(process.getValidity().getTimezone(), "UTC");	
-
-		Assert.assertEquals(process.getWorkflow().getEngine(),"oozie");
-		Assert.assertEquals(process.getWorkflow().getPath(),"hdfs://path/to/workflow");
-		Assert.assertEquals(process.getWorkflow().getLibpath(),"hdfs://path/to/workflow/lib");
-
-		StringWriter stringWriter = new StringWriter();
-		Marshaller marshaller = Util.getMarshaller(Process.class);
-		marshaller.marshal(process, stringWriter);
-		System.out.println(stringWriter.toString());
-
-		//TODO for retry and late policy
-	}
-
-	@Test(expectedExceptions = IvoryException.class)
-	public void doParseInvalidXML() throws IOException, IvoryException {
-
-		parser.parse(this.getClass().getResourceAsStream(
-				SAMPLE_INVALID_PROCESS_XML));
-	}
-	
-	@Test(expectedExceptions =  ValidationException.class)
-	public void applyValidationInvalidProcess() throws JAXBException, SAXException, StoreAccessException, ValidationException{
-		Process process = (Process) parser.doParse(ProcessEntityParserTest.class.getResourceAsStream(
-				SAMPLE_PROCESS_XML));
-		process.getClusters().getCluster().get(0).setName("invalid cluster");
-		parser.applyValidations(process);
-	}
-
-	@Test(expectedExceptions=IvoryException.class)
-	public void testValidate() throws IvoryException{
-		parser.validateSchema("<process></process>");
-	}
-
-	@Test(expectedExceptions=IvoryException.class)
-	public void testParseString() throws IvoryException{
-		parser.parse("<process></process>");
-	}
-
-	@Test
-	public void testConcurrentParsing() throws IvoryException, InterruptedException{
-
-		Thread thread1 = new Thread(){
-			public void run() {
-				try {
-					Process process = (Process) parser.parse(this.getClass().getResourceAsStream(
-							SAMPLE_PROCESS_XML));
-				} catch (IvoryException e) {
-					e.printStackTrace();
-				}
-			}
-		};
-
-		Thread thread2 = new Thread(){
-			public void run() {
-				try {
-					Process process = (Process) parser.parse(ProcessEntityParserTest.class.getResourceAsStream(
-							SAMPLE_PROCESS_XML));
-				} catch (IvoryException e) {
-					e.printStackTrace();
-				}
-			}
-		};
-
-		Thread thread3 = new Thread(){
-			public void run() {
-				try {
-					Process process = (Process) parser.parse(this.getClass().getResourceAsStream(
-							SAMPLE_PROCESS_XML));
-				} catch (IvoryException e) {
-					e.printStackTrace();
-				}
-			}
-		};		
-		thread1.start();
-		thread2.start();
-		thread3.start();
-		Thread.sleep(5000);
-	}
-
-	//TODO
-	@Test
-	public void applyValidations() {
-		// throw new RuntimeException("Test not implemented");
-	}
-
-	@AfterClass
-	public void cleanup() throws StoreAccessException {
-		ConfigurationStore store = ConfigurationStore.get();
-		store.remove(EntityType.PROCESS, "sample");
-		store.remove(EntityType.FEED, "impressionFeed");
-		store.remove(EntityType.FEED, "clicksFeed");
-		store.remove(EntityType.FEED, "imp-click-join1");
-		store.remove(EntityType.FEED, "imp-click-join2");
-		store.remove(EntityType.CLUSTER, "prod-red1");
-		store.remove(EntityType.CLUSTER, "prod-red2");
-	}
-
->>>>>>> 7089d93f
+        store.remove(EntityType.CLUSTER, "testCluster");
+    }
 }