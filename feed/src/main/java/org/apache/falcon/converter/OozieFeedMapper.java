--- conflicted
+++ resolved
@@ -114,57 +114,15 @@
         Feed feed = getEntity();
         ACTION retentionAction = new ACTION();
         WORKFLOW retentionWorkflow = new WORKFLOW();
-<<<<<<< HEAD
-        try {
-            //
-            WORKFLOWAPP retWfApp = createRetentionWorkflow();
-            retWfApp.setName(wfName);
-            marshal(cluster, retWfApp, wfPath);
-            retentionWorkflow.setAppPath(getStoragePath(wfPath.toString()));
-=======
         createRetentionWorkflow(cluster, wfPath, wfName);
         retentionWorkflow.setAppPath(getStoragePath(wfPath.toString()));
->>>>>>> acb9f6a1
 
         Map<String, String> props = createCoordDefaultConfiguration(cluster, wfPath, wfName);
 
-<<<<<<< HEAD
-            org.apache.falcon.entity.v0.feed.Cluster feedCluster = FeedHelper.getCluster(feed, cluster.getName());
-            String feedBasePaths = getFeedDataPath(cluster, feed);
-
-            props.put("feedDataPath", feedBasePaths);
-            props.put("timeZone", feed.getTimezone().getID());
-            props.put("frequency", feed.getFrequency().getTimeUnit().name());
-            props.put("limit", feedCluster.getRetention().getLimit().toString());
-            props.put(ARG.operation.getPropName(), EntityOps.DELETE.name());
-            props.put(ARG.feedNames.getPropName(), feed.getName());
-            props.put(ARG.feedInstancePaths.getPropName(), "IGNORE");
-
-            retentionWorkflow.setConfiguration(getCoordConfig(props));
-            retentionAction.setWorkflow(retentionWorkflow);
-            return retentionAction;
-        } catch (IOException e) {
-            throw new FalconException("Unable to create parent/retention workflow", e);
-=======
         org.apache.falcon.entity.v0.feed.Cluster feedCluster = FeedHelper.getCluster(feed, cluster.getName());
-        String feedPathMask = getLocationURI(cluster, feed, LocationType.DATA);
-        String metaPathMask = getLocationURI(cluster, feed, LocationType.META);
-        String statsPathMask = getLocationURI(cluster, feed, LocationType.STATS);
-        String tmpPathMask = getLocationURI(cluster, feed, LocationType.TMP);
-
-        StringBuilder feedBasePaths = new StringBuilder(feedPathMask);
-        if (metaPathMask != null) {
-            feedBasePaths.append(FEED_PATH_SEP).append(metaPathMask);
->>>>>>> acb9f6a1
-        }
-        if (statsPathMask != null) {
-            feedBasePaths.append(FEED_PATH_SEP).append(statsPathMask);
-        }
-        if (tmpPathMask != null) {
-            feedBasePaths.append(FEED_PATH_SEP).append(tmpPathMask);
-        }
-
-        props.put("feedDataPath", feedBasePaths.toString().replaceAll("\\$\\{", "\\?\\{"));
+        String feedBasePaths = getFeedDataPath(cluster, feed);
+
+        props.put("feedDataPath", feedBasePaths);
         props.put("timeZone", feed.getTimezone().getID());
         props.put("frequency", feed.getFrequency().getTimeUnit().name());
         props.put("limit", feedCluster.getRetention().getLimit().toString());
@@ -307,15 +265,8 @@
             SYNCDATASET inputDataset = (SYNCDATASET) replicationCoord.getDatasets().getDatasetOrAsyncDataset().get(0);
             SYNCDATASET outputDataset = (SYNCDATASET) replicationCoord.getDatasets().getDatasetOrAsyncDataset().get(1);
 
-<<<<<<< HEAD
             inputDataset.setUriTemplate(FeedHelper.createStorage(srcCluster, feed).getUriTemplate(LocationType.DATA));
             outputDataset.setUriTemplate(FeedHelper.createStorage(feed).getUriTemplate(LocationType.DATA));
-=======
-            inputDataset.setUriTemplate(new Path(ClusterHelper.getReadOnlyStorageUrl(srcCluster),
-                FeedHelper.getLocation(feed, LocationType.DATA, srcCluster.getName()).getPath()).toString());
-            outputDataset.setUriTemplate(getStoragePath(
-                FeedHelper.getLocation(feed, LocationType.DATA, trgCluster.getName()).getPath()));
->>>>>>> acb9f6a1
             setDatasetValues(inputDataset, feed, srcCluster);
             setDatasetValues(outputDataset, feed, srcCluster);
             if (feed.getAvailabilityFlag() == null) {
@@ -392,10 +343,6 @@
         }
     }
 
-<<<<<<< HEAD
-    private WORKFLOWAPP createRetentionWorkflow() throws IOException, FalconException {
-        return getWorkflowTemplate(RETENTION_WF_TEMPLATE);
-=======
     private void createRetentionWorkflow(Cluster cluster, Path wfPath, String wfName) throws FalconException {
         try {
             WORKFLOWAPP retWfApp = getWorkflowTemplate(RETENTION_WF_TEMPLATE);
@@ -405,7 +352,6 @@
         } catch(IOException e) {
             throw new FalconException("Unable to create retention workflow", e);
         }
->>>>>>> acb9f6a1
     }
 
     @Override
