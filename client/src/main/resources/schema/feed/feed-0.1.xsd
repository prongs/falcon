--- conflicted
+++ resolved
@@ -56,13 +56,8 @@
 			</xs:documentation>
 		</xs:annotation>			
 		<xs:sequence>
-<<<<<<< HEAD
-			<xs:element type="partitions" name="partitions" />
+			<xs:element type="partitions" name="partitions" minOccurs="0"/>
 			<xs:element type="group-type" name="groups" minOccurs="0"/>
-=======
-			<xs:element type="partitions" name="partitions" minOccurs="0"/>
-			<xs:element type="xs:string" name="groups" />
->>>>>>> 9ea8db84
 			<xs:element type="xs:string" name="availabilityFlag" minOccurs="0"/>
 			<xs:element type="frequency-type" name="frequency" />
 			<xs:element name="periodicity">
