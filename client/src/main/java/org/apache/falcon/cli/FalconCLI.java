--- conflicted
+++ resolved
@@ -66,12 +66,9 @@
     public static final String COLO_OPT = "colo";
     public static final String END_OPT_DESCRIPTION = "End time is optional for summary";
     public static final String CLUSTER_OPT = "cluster";
-<<<<<<< HEAD
     public static final String CLUSTER_OPT_DESCRIPTION = "Cluster name";
-=======
     public static final String FEED_OPT = "feed";
     public static final String PROCESS_OPT = "process";
->>>>>>> 093ad279
     public static final String ENTITY_NAME_OPT = "name";
     public static final String ENTITY_NAME_OPT_DESCRIPTION = "Name of the entity, " +
             "recommended but not mandatory to be unique.";
