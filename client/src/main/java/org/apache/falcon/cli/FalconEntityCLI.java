--- conflicted
+++ resolved
@@ -57,8 +57,6 @@
     public static final String DEFINITION_OPT_DESCRIPTION = "Gets the Definition of entity";
     public static final String SLA_MISS_ALERT_OPT = "slaAlert";
     public static final String SLA_MISS_ALERT_OPT_DESCRIPTION = "Get missing feed instances which missed SLA";
-
-<<<<<<< HEAD
 
     public static final String LOOKUP_OPT = "lookup";
     public static final String LOOKUP_OPT_DESCRIPTION = "Lookup a feed given its instance's path";
@@ -81,18 +79,9 @@
     public static final String TAGKEYS_OPT_DESCRIPTION = "Keywords in tags";
     public static final String COLO_OPT_DESCRIPTION = "Colo name";
     public static final String OFFSET_OPT_DESCRIPTION = "Start returning entities from this offset";
-=======
-    private static final String LOOKUP_OPT = "lookup";
-    private static final String PATH_OPT = "path";
-    private static final String TOUCH_OPT = "touch";
-    private static final String PROPS_OPT = "properties";
-    private static final String FIELDS_OPT = "fields";
-    private static final String TAGS_OPT = "tags";
-    private static final String NUM_INSTANCES_OPT = "numInstances";
-    private static final String NAMESEQ_OPT = "nameseq";
-    private static final String TAGKEYS_OPT = "tagkeys";
-    private static final String SHOWSCHEDULER_OPT = "showScheduler";
->>>>>>> 093ad279
+    public static final String SHOWSCHEDULER_OPT = "showScheduler";
+    public static final String SHOWSCHEDULER_OPT_DESCRIPTION = "To return the scheduler "
+            + "on which the entity is scheduled.";
 
     public FalconEntityCLI() throws Exception {
         super();
@@ -146,7 +135,7 @@
         Option colo = new Option(COLO_OPT, true, COLO_OPT_DESCRIPTION);
         Option cluster = new Option(CLUSTER_OPT, true, CLUSTER_OPT_DESCRIPTION);
         colo.setRequired(false);
-<<<<<<< HEAD
+
         Option fields = new Option(FIELDS_OPT, true, FIELDS_OPT_DESCRIPTION);
         Option filterBy = new Option(FILTER_BY_OPT, true, FILTER_BY_OPT_DESCRIPTION);
         Option filterTags = new Option(TAGS_OPT, true, TAGS_OPT_DESCRIPTION);
@@ -161,31 +150,8 @@
         Option skipDryRun = new Option(SKIPDRYRUN_OPT, false, SKIPDRYRUN_OPT_DESCRIPTION);
         Option doAs = new Option(DO_AS_OPT, true, DO_AS_OPT_DESCRIPTION);
         Option userProps = new Option(PROPS_OPT, true, PROPS_OPT_DESCRIPTION);
+        Option showScheduler = new Option(SHOWSCHEDULER_OPT, false, SHOWSCHEDULER_OPT_DESCRIPTION);
         Option debug = new Option(DEBUG_OPTION, false, DEBUG_OPTION_DESCRIPTION);
-=======
-        Option fields = new Option(FIELDS_OPT, true, "Entity fields to show for a request");
-        Option filterBy = new Option(FILTER_BY_OPT, true,
-                "Filter returned entities by the specified status");
-        Option filterTags = new Option(TAGS_OPT, true, "Filter returned entities by the specified tags");
-        Option nameSubsequence = new Option(NAMESEQ_OPT, true, "Subsequence of entity name");
-        Option tagKeywords = new Option(TAGKEYS_OPT, true, "Keywords in tags");
-        Option orderBy = new Option(ORDER_BY_OPT, true,
-                "Order returned entities by this field");
-        Option sortOrder = new Option(SORT_ORDER_OPT, true, "asc or desc order for results");
-        Option offset = new Option(OFFSET_OPT, true,
-                "Start returning entities from this offset");
-        Option numResults = new Option(NUM_RESULTS_OPT, true,
-                "Number of results to return per request");
-        Option numInstances = new Option(NUM_INSTANCES_OPT, true,
-                "Number of instances to return per entity summary request");
-        Option path = new Option(PATH_OPT, true, "Path for a feed's instance");
-        Option skipDryRun = new Option(SKIPDRYRUN_OPT, false, "skip dry run in workflow engine");
-        Option doAs = new Option(DO_AS_OPT, true, "doAs user");
-        Option userProps = new Option(PROPS_OPT, true, "User supplied comma separated key value properties");
-        Option showScheduler = new Option(SHOWSCHEDULER_OPT, false, "To return the scheduler "
-                + "on which the entity is scheduled.");
-        Option debug = new Option(DEBUG_OPTION, false, "Use debug mode to see debugging statements on stdout");
->>>>>>> 093ad279
 
         entityOptions.addOption(url);
         entityOptions.addOption(path);
