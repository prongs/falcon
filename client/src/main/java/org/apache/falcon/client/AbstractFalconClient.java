/**
 * Licensed to the Apache Software Foundation (ASF) under one
 * or more contributor license agreements.  See the NOTICE file
 * distributed with this work for additional information
 * regarding copyright ownership.  The ASF licenses this file
 * to you under the Apache License, Version 2.0 (the
 * "License"); you may not use this file except in compliance
 * with the License.  You may obtain a copy of the License at
 *
 *     http://www.apache.org/licenses/LICENSE-2.0
 *
 * Unless required by applicable law or agreed to in writing, software
 * distributed under the License is distributed on an "AS IS" BASIS,
 * WITHOUT WARRANTIES OR CONDITIONS OF ANY KIND, either express or implied.
 * See the License for the specific language governing permissions and
 * limitations under the License.
 */
package org.apache.falcon.client;

import org.apache.falcon.LifeCycle;
import org.apache.falcon.entity.v0.Entity;
import org.apache.falcon.entity.v0.EntityType;
import org.apache.falcon.resource.APIResult;
import org.apache.falcon.resource.EntityList;
import org.apache.falcon.resource.EntitySummaryResult;
import org.apache.falcon.resource.FeedInstanceResult;
import org.apache.falcon.resource.FeedLookupResult;
import org.apache.falcon.resource.InstanceDependencyResult;
import org.apache.falcon.resource.InstancesResult;
import org.apache.falcon.resource.InstancesSummaryResult;
import org.apache.falcon.resource.SchedulableEntityInstanceResult;
<<<<<<< HEAD
import org.apache.falcon.resource.TriageResult;
=======
>>>>>>> b2526d8f

import java.io.ByteArrayInputStream;
import java.io.IOException;
import java.io.InputStream;
import java.io.UnsupportedEncodingException;
import java.util.List;

/**
 * Abstract Client API to submit and manage Falcon Entities (Cluster, Feed, Process) jobs
 * against an Falcon instance.
 */
public abstract class AbstractFalconClient {

    //SUSPEND CHECKSTYLE CHECK ParameterNumberCheck

    protected static final String FALCON_INSTANCE_ACTION_CLUSTERS = "falcon.instance.action.clusters";
    protected static final String FALCON_INSTANCE_SOURCE_CLUSTERS = "falcon.instance.source.clusters";

    /**
     * Submit a new entity. Entities can be of type feed, process or data end
     * points. Entity definitions are validated structurally against schema and
     * subsequently for other rules before they are admitted into the system.
     * @param entityType Entity type. Valid options are cluster, feed or process.
     * @param filePath Path for the entity definition
     * @return
     * @throws IOException
     */
    public abstract APIResult submit(String entityType, String filePath, String doAsUser);

    /**
     * Schedules an submitted process entity immediately.
     * @param entityType Entity type. Valid options are cluster, feed or process.
     * @param entityName Name of the entity.
     * @param colo Cluster name.
     * @return
     */
    public abstract APIResult schedule(EntityType entityType, String entityName, String colo, Boolean skipDryRun,
                                       String doAsuser, String properties);

    /**
     * Delete the specified entity.
     * @param entityType Entity type. Valid options are cluster, feed or process.
     * @param entityName Name of the entity.
     * @param doAsUser Proxy User.
     * @return
     */
    public abstract APIResult delete(EntityType entityType, String entityName,
                                     String doAsUser);

    /**
     * Validates the submitted entity.
     * @param entityType Entity type. Valid options are cluster, feed or process.
     * @param filePath Path for the entity definition to validate.
     * @param skipDryRun Dry run.
     * @param doAsUser Proxy User.
     * @return
    \     */
    public abstract APIResult validate(String entityType, String filePath, Boolean skipDryRun,
                                       String doAsUser);

    /**
     * Updates the submitted entity.
     * @param entityType Entity type. Valid options are cluster, feed or process.
     * @param entityName Name of the entity.
     * @param filePath Path for the entity definition to update.
     * @param skipDryRun Dry run.
     * @param doAsUser Proxy User.
     * @return
     */
    public abstract APIResult update(String entityType, String entityName, String filePath,
                                     Boolean skipDryRun, String doAsUser);

    /**
     * Get definition of the entity.
     * @param entityType Entity type. Valid options are cluster, feed or process.
     * @param entityName Name of the entity.
     * @param doAsUser Proxy user.
     * @return
     */
    public abstract Entity getDefinition(String entityType, String entityName,
                                         String doAsUser);


    /**
     *
     * @param type entity type
     * @param entity entity name
     * @param start start time
     * @param end end time
     * @param colo colo name
     * @param lifeCycles lifecycle of an entity (for ex : feed has replication,eviction).
     * @param filterBy filter operation can be applied to results
     * @param orderBy
     * @param sortOrder sort order can be asc or desc
     * @param offset offset while displaying results
     * @param numResults num of Results to output
     * @param doAsUser proxy user
     * @param allAttempts To get the instances corresponding to each run-id
     * @return
     */
    public abstract InstancesResult getStatusOfInstances(String type, String entity, String start, String end, String
        colo, List<LifeCycle> lifeCycles, String filterBy, String orderBy, String sortOrder, Integer offset, Integer
                                                             numResults, String doAsUser, Boolean allAttempts);

    /**
     * Suspend an entity.
     * @param entityType Valid options are feed or process.
     * @param entityName Name of the entity.
     * @param colo Colo on which the query should be run.
     * @param doAsUser proxy user
     * @return Status of the entity.
     */
    public abstract APIResult suspend(EntityType entityType, String entityName, String colo, String doAsUser);

    /**
     * Resume a supended entity.
     * @param entityType Valid options are feed or process.
     * @param entityName Name of the entity.
     * @param colo Colo on which the query should be run.
     * @param doAsUser proxy user
     * @return Result of the resume command.
     */
    public abstract APIResult resume(EntityType entityType, String entityName, String colo, String doAsUser);

    /**
     * Get status of the entity.
     * @param entityType Valid options are feed or process.
     * @param entityName Name of the entity.
     * @param colo Colo on which the query should be run.
     * @param doAsUser proxy user
     * @param showScheduler whether the call should return the scheduler on which the entity is scheduled.
     * @return Status of the entity.
     */
    public abstract APIResult getStatus(EntityType entityType, String entityName, String colo, String doAsUser,
                                        boolean showScheduler);

    /**
     * Submits and schedules an entity.
     * @param entityType Valid options are feed or process.
     * @param filePath Path for the entity definition
     * @param skipDryRun Optional query param, Falcon skips oozie dryrun when value is set to true.
     * @param doAsUser proxy user
     * @return Result of the submit and schedule command.
     */
    public abstract APIResult submitAndSchedule(String entityType, String filePath, Boolean skipDryRun, String doAsUser,
                                                String properties);

    /**
     *
     * Get list of the entities.
     * We have two filtering parameters for entity tags: "tags" and "tagkeys".
     * "tags" does the exact match in key=value fashion, while "tagkeys" finds all the entities with the given key as a
     * substring in the tags. This "tagkeys" filter is introduced for the user who doesn't remember the exact tag but
     * some keywords in the tag. It also helps users to save the time of typing long tags.
     * The returned entities will match all the filtering criteria.
     * @param entityType Comma-separated entity types. Can be empty. Valid entity types are cluster, feed or process.
     * @param fields <optional param> Fields of entity that the user wants to view, separated by commas.
     *               Valid options are STATUS, TAGS, PIPELINES, CLUSTERS.
     * @param nameSubsequence <optional param> Subsequence of entity name. Not case sensitive.
     *                        The entity name needs to contain all the characters in the subsequence in the same order.
     *                        Example 1: "sample1" will match the entity named "SampleFeed1-2".
     *                        Example 2: "mhs" will match the entity named "New-My-Hourly-Summary".
     * @param tagKeywords <optional param> Keywords in tags, separated by comma. Not case sensitive.
     *                    The returned entities will have tags that match all the tag keywords.
     * @param filterTags <optional param> Return list of entities that have specified tags, separated by a comma.
     *             Query will do AND on tag values.
     *             Example: tags=consumer=consumer@xyz.com,owner=producer@xyz.com
     * @param filterBy <optional param> Filter results by list of field:value pairs.
     *                 Example: filterBy=STATUS:RUNNING,PIPELINES:clickLogs
     *                 Supported filter fields are NAME, STATUS, PIPELINES, CLUSTER.
     *                 Query will do an AND among filterBy fields.
     * @param orderBy <optional param> Field by which results should be ordered.
     *                Supports ordering by "name".
     * @param sortOrder <optional param> Valid options are "asc" and "desc"
     * @param offset <optional param> Show results from the offset, used for pagination. Defaults to 0.
     * @param numResults <optional param> Number of results to show per request, used for pagination. Only
     *                       integers > 0 are valid, Default is 10.
     * @param doAsUser proxy user
     * @return Total number of results and a list of entities.
     */
    public abstract EntityList getEntityList(String entityType, String fields, String nameSubsequence, String
        tagKeywords, String filterBy, String filterTags, String orderBy, String sortOrder, Integer offset, Integer
                                                 numResults, String doAsUser);

    /**
     * Given an EntityType and cluster, get list of entities along with summary of N recent instances of each entity.
     * @param entityType Valid options are feed or process.
     * @param cluster Show entities that belong to this cluster.
     * @param start <optional param> Show entity summaries from this date. Date format is yyyy-MM-dd'T'HH:mm'Z'.
     *                 By default, it is set to (end - 2 days).
     * @param end <optional param> Show entity summary up to this date. Date format is yyyy-MM-dd'T'HH:mm'Z'.
     *               Default is set to now.
     * @param fields <optional param> Fields of entity that the user wants to view, separated by commas.
     *                     Valid options are STATUS, TAGS, PIPELINES.
     * @param filterBy <optional param> Filter results by list of field:value pairs.
     *                     Example: filterBy=STATUS:RUNNING,PIPELINES:clickLogs
     *                     Supported filter fields are NAME, STATUS, PIPELINES, CLUSTER.
     *                     Query will do an AND among filterBy fields.
     * @param filterTags <optional param> Return list of entities that have specified tags, separated by a comma.
     *                   Query will do AND on tag values.
     *                   Example: tags=consumer=consumer@xyz.com,owner=producer@xyz.com
     * @param orderBy <optional param> Field by which results should be ordered.
     *                      Supports ordering by "name".
     * @param sortOrder <optional param> Valid options are "asc" and "desc"
     * @param offset <optional param> Show results from the offset, used for pagination. Defaults to 0.
     * @param numInstances <optional param> Number of results to show per request, used for pagination. Only
     *                    integers > 0 are valid, Default is 10.
     * @param numResults <optional param> Number of recent instances to show per entity. Only integers > 0 are
     *                           valid, Default is 7.
     * @param doAsUser proxy user
     * @return Show entities along with summary of N instances for each entity.
     */
    public abstract EntitySummaryResult getEntitySummary(String entityType, String cluster, String start, String end,
                                                         String fields, String filterBy, String filterTags, String
                                                             orderBy, String sortOrder, Integer offset, Integer
                                                             numResults, Integer numInstances, String doAsUser);

    /**
     * Force updates the entity.
     * @param entityType Valid options are feed or process.
     * @param entityName Name of the entity.
     * @param colo Colo on which the query should be run.
     * @param skipDryRun Optional query param, Falcon skips oozie dryrun when value is set to true.
     * @param doAsUser proxy user
     * @return Result of the validation.
     */
    public abstract APIResult touch(String entityType, String entityName, String colo, Boolean skipDryRun,
                                    String doAsUser);

    /**
     * Kill currently running instance(s) of an entity.
     * @param type Valid options are feed or process.
     * @param entity name of the entity.
     * @param start start time of the instance(s) that you want to refer to
     * @param end end time of the instance(s) that you want to refer to
     * @param colo Colo on which the query should be run.
     * @param lifeCycles <optional param> can be Eviction/Replication(default) for feed and Execution(default) for
     *                   process.
     * @param doAsUser proxy user
     * @return Result of the kill operation.
     * @throws UnsupportedEncodingException
     */
    public abstract InstancesResult killInstances(String type, String entity, String start, String end, String colo,
                                                  String clusters, String sourceClusters, List<LifeCycle> lifeCycles,
                                                  String doAsUser) throws UnsupportedEncodingException;

    /**
     * Suspend instances of an entity.
     * @param type Valid options are feed or process.
     * @param entity name of the entity.
     * @param start the start time of the instance(s) that you want to refer to
     * @param end the end time of the instance(s) that you want to refer to
     * @param colo Colo on which the query should be run.
     * @param lifeCycles <optional param> can be Eviction/Replication(default) for feed and Execution(default) for
     *                   process.
     * @param doAsUser proxy user
     * @return Results of the suspend command.
     * @throws UnsupportedEncodingException
     */
    public abstract InstancesResult suspendInstances(String type, String entity, String start, String end, String colo,
                                                     String clusters, String sourceClusters, List<LifeCycle> lifeCycles,
                                                     String doAsUser) throws UnsupportedEncodingException;

    /**
     * Resume suspended instances of an entity.
     * @param type Valid options are feed or process.
     * @param entity name of the entity.
     * @param start start time of the instance(s) that you want to refer to
     * @param end the end time of the instance(s) that you want to refer to
     * @param colo Colo on which the query should be run.
     * @param lifeCycles <optional param> can be Eviction/Replication(default) for feed and Execution(default) for
     *                   process.
     * @param doAsUser proxy user
     * @return Results of the resume command.
     * @throws UnsupportedEncodingException
     */
    public abstract InstancesResult resumeInstances(String type, String entity, String start, String end, String colo,
                                                    String clusters, String sourceClusters, List<LifeCycle> lifeCycles,
                                                    String doAsUser) throws UnsupportedEncodingException;

    /**
     * Rerun instances of an entity. On issuing a rerun, by default the execution resumes from the last failed node in
     * the workflow.
     * @param type Valid options are feed or process.
     * @param entity name of the entity.
     * @param start start is the start time of the instance that you want to refer to
     * @param end end is the end time of the instance that you want to refer to
     * @param colo Colo on which the query should be run.
     * @param lifeCycles <optional param> can be Eviction/Replication(default) for feed and Execution(default) for
     *                   process.
     * @param isForced <optional param> can be used to forcefully rerun the entire instance.
     * @param doAsUser proxy user
     * @return Results of the rerun command.
     * @throws IOException
     */
    public abstract InstancesResult rerunInstances(String type, String entity, String start, String end,
                                                   String filePath, String colo, String clusters,
                                                   String sourceClusters, List<LifeCycle> lifeCycles, Boolean isForced,
                                                   String doAsUser) throws IOException;

    /**
     * Get summary of instance/instances of an entity.
     * @param type Valid options are cluster, feed or process.
     * @param entity Name of the entity.
     * @param start <optional param> Show instances from this date. Date format is yyyy-MM-dd'T'HH:mm'Z'.
     *                 By default, it is set to (end - (10 * entityFrequency)).
     * @param end <optional param> Show instances up to this date. Date format is yyyy-MM-dd'T'HH:mm'Z'.
     *               Default is set to now.
     * @param colo <optional param> Colo on which the query should be run.
     * @param lifeCycles <optional param> Valid lifecycles for feed are Eviction/Replication(default) and for process
     *                   is Execution(default).
     * @param filterBy <optional param> Filter results by list of field:value pairs.
     *                 Example1: filterBy=STATUS:RUNNING,CLUSTER:primary-cluster
     *                 Example2: filterBy=Status:RUNNING,Status:KILLED
     *                 Supported filter fields are STATUS, CLUSTER.
     *                 Query will do an AND among filterBy fields.
     * @param orderBy <optional param> Field by which results should be ordered.
     *                Supports ordering by "cluster". Example: orderBy=cluster
     * @param sortOrder <optional param> Valid options are "asc" and "desc". Example: sortOrder=asc
     * @param doAsUser proxy user
     * @return Summary of the instances over the specified time range
     */
    public abstract InstancesSummaryResult getSummaryOfInstances(String type, String entity, String start, String end,
                                                                 String colo, List<LifeCycle> lifeCycles,
                                                                 String filterBy, String orderBy, String sortOrder,
                                                                 String doAsUser);

    /**
     * Get falcon feed instance availability.
     * @param type Valid options is feed.
     * @param entity Name of the entity.
     * @param start <optional param> Show instances from this date. Date format is yyyy-MM-dd'T'HH:mm'Z'.
     *              By default, it is set to (end - (10 * entityFrequency)).
     * @param end <optional param> Show instances up to this date. Date format is yyyy-MM-dd'T'HH:mm'Z'.
     *            Default is set to now.
     * @param colo Colo on which the query should be run.
     * @param doAsUser proxy user
     * @return Feed instance availability status
     */
    public abstract FeedInstanceResult getFeedListing(String type, String entity, String start, String end, String colo,
                                                      String doAsUser);

    /**
     * Get log of a specific instance of an entity.
     * @param type Valid options are cluster, feed or process.
     * @param entity Name of the entity.
     * @param start <optional param> Show instances from this date. Date format is yyyy-MM-dd'T'HH:mm'Z'.
     *                 By default, it is set to (end - (10 * entityFrequency)).
     * @param end <optional param> Show instances up to this date. Date format is yyyy-MM-dd'T'HH:mm'Z'.
     *               Default is set to now.
     * @param colo <optional param> Colo on which the query should be run.
     * @param runId <optional param> Run Id.
     * @param lifeCycles <optional param> Valid lifecycles for feed are Eviction/Replication(default) and for process is
     *                   Execution(default).
     * @param filterBy <optional param> Filter results by list of field:value pairs.
     *                 Example: filterBy=STATUS:RUNNING,CLUSTER:primary-cluster
     *                 Supported filter fields are STATUS, CLUSTER, SOURCECLUSTER, STARTEDAFTER.
     *                 Query will do an AND among filterBy fields.
     * @param orderBy <optional param> Field by which results should be ordered.
     *                Supports ordering by "status","startTime","endTime","cluster".
     * @param sortOrder <optional param> Valid options are "asc" and "desc"
     * @param offset <optional param> Show results from the offset, used for pagination. Defaults to 0.
     * @param numResults <optional param> Number of results to show per request, used for pagination. Only integers > 0
     *                   are valid, Default is 10.
     * @param doAsUser proxy user
     * @return Log of specified instance.
     */
    public abstract InstancesResult getLogsOfInstances(String type, String entity, String start, String end,
                                                       String colo, String runId, List<LifeCycle> lifeCycles,
                                                       String filterBy, String orderBy, String sortOrder,
                                                       Integer offset, Integer numResults, String doAsUser);

    //RESUME CHECKSTYLE CHECK ParameterNumberCheck

    /**
     * Get the params passed to the workflow for an instance of feed/process.
     * @param type Valid options are cluster, feed or process.
     * @param entity Name of the entity.
     * @param start should be the nominal time of the instance for which you want the params to be returned
     * @param colo <optional param> Colo on which the query should be run.
     * @param lifeCycles <optional param> Valid lifecycles for feed are Eviction/Replication(default) and for process is
     *                   Execution(default).
     * @param doAsUser proxy user
     * @return List of instances currently running.
     * @throws UnsupportedEncodingException
     */
    public abstract InstancesResult getParamsOfInstance(String type, String entity, String start, String colo,
                                                        List<LifeCycle> lifeCycles, String doAsUser) throws
        UnsupportedEncodingException;

    /**
     * Get dependent instances for a particular instance.
     * @param entityType Valid options are feed or process.
     * @param entityName Name of the entity
     * @param instanceTime <mandatory param> time of the given instance
     * @param colo Colo on which the query should be run.
     * @return Dependent instances for the specified instance
     */
    public abstract InstanceDependencyResult getInstanceDependencies(String entityType, String entityName,
                                                                     String instanceTime, String colo);

    /**
     * Get version of the falcon server.
     * @return Version of the server.
     */
    public abstract String getVersion(String doAsUser);

    protected InputStream getServletInputStream(String clusters, String sourceClusters, String properties) throws
        UnsupportedEncodingException {

        InputStream stream;
        StringBuilder buffer = new StringBuilder();
        if (clusters != null) {
            buffer.append(FALCON_INSTANCE_ACTION_CLUSTERS).append('=').append(clusters).append('\n');
        }
        if (sourceClusters != null) {
            buffer.append(FALCON_INSTANCE_SOURCE_CLUSTERS).append('=').append(sourceClusters).append('\n');
        }
        if (properties != null) {
            buffer.append(properties);
        }
        stream = new ByteArrayInputStream(buffer.toString().getBytes());
        return (buffer.length() == 0) ? null : stream;
    }

    public abstract SchedulableEntityInstanceResult getFeedSlaMissPendingAlerts(String entityType, String entityName,
                                                                                String start, String end, String colo);

    public abstract FeedLookupResult reverseLookUp(String entityType, String path, String doAs);

    public abstract EntityList getDependency(String entityType, String entityName, String doAs);
<<<<<<< HEAD

    public abstract TriageResult triage(String name, String entityName, String start, String colo);
    // SUSPEND CHECKSTYLE CHECK ParameterNumberCheck
    public abstract InstancesResult getRunningInstances(String type, String entity, String colo,
                                                        List<LifeCycle> lifeCycles,
                                                        String filterBy, String orderBy, String sortOrder,
                                                        Integer offset, Integer numResults, String doAsUser);
    // RESUME CHECKSTYLE CHECK ParameterNumberCheck
    public abstract FeedInstanceResult getFeedInstanceListing(String type, String entity, String start, String end,
                                                              String colo, String doAsUser);
=======
>>>>>>> b2526d8f
}<|MERGE_RESOLUTION|>--- conflicted
+++ resolved
@@ -29,10 +29,7 @@
 import org.apache.falcon.resource.InstancesResult;
 import org.apache.falcon.resource.InstancesSummaryResult;
 import org.apache.falcon.resource.SchedulableEntityInstanceResult;
-<<<<<<< HEAD
 import org.apache.falcon.resource.TriageResult;
-=======
->>>>>>> b2526d8f
 
 import java.io.ByteArrayInputStream;
 import java.io.IOException;
@@ -464,7 +461,6 @@
     public abstract FeedLookupResult reverseLookUp(String entityType, String path, String doAs);
 
     public abstract EntityList getDependency(String entityType, String entityName, String doAs);
-<<<<<<< HEAD
 
     public abstract TriageResult triage(String name, String entityName, String start, String colo);
     // SUSPEND CHECKSTYLE CHECK ParameterNumberCheck
@@ -475,6 +471,5 @@
     // RESUME CHECKSTYLE CHECK ParameterNumberCheck
     public abstract FeedInstanceResult getFeedInstanceListing(String type, String entity, String start, String end,
                                                               String colo, String doAsUser);
-=======
->>>>>>> b2526d8f
+
 }