/**
 * Licensed to the Apache Software Foundation (ASF) under one
 * or more contributor license agreements.  See the NOTICE file
 * distributed with this work for additional information
 * regarding copyright ownership.  The ASF licenses this file
 * to you under the Apache License, Version 2.0 (the
 * "License"); you may not use this file except in compliance
 * with the License.  You may obtain a copy of the License at
 *
 *     http://www.apache.org/licenses/LICENSE-2.0
 *
 * Unless required by applicable law or agreed to in writing, software
 * distributed under the License is distributed on an "AS IS" BASIS,
 * WITHOUT WARRANTIES OR CONDITIONS OF ANY KIND, either express or implied.
 * See the License for the specific language governing permissions and
 * limitations under the License.
 */

package org.apache.falcon.regression;

import org.apache.falcon.entity.v0.EntityType;
import org.apache.falcon.regression.core.bundle.Bundle;
import org.apache.falcon.entity.v0.Frequency.TimeUnit;
import org.apache.falcon.regression.core.helpers.ColoHelper;
import org.apache.falcon.regression.core.util.BundleUtil;
import org.apache.falcon.regression.core.util.HadoopUtil;
import org.apache.falcon.regression.core.util.InstanceUtil;
import org.apache.falcon.regression.core.util.OSUtil;
import org.apache.falcon.regression.core.util.OozieUtil;
import org.apache.falcon.regression.core.util.TimeUtil;
import org.apache.falcon.regression.core.util.Util;
import org.apache.falcon.regression.testHelper.BaseTestClass;
import org.apache.hadoop.fs.FileSystem;
import org.apache.log4j.Logger;
import org.apache.oozie.client.Job.Status;
import org.testng.annotations.AfterClass;
import org.testng.annotations.AfterMethod;
import org.testng.annotations.BeforeClass;
import org.testng.annotations.BeforeMethod;
import org.testng.annotations.Test;

import java.io.IOException;
import java.lang.reflect.Method;
import java.util.List;

/**
 * Tests with process lib folder detached from workflow.xml
 */
@Test(groups = "embedded")
public class ProcessLibPathTest extends BaseTestClass {

    ColoHelper cluster = servers.get(0);
    FileSystem clusterFS = serverFS.get(0);
    String testDir = baseHDFSDir + "/ProcessLibPath";
    String testLibDir = testDir + "/TestLib";
    private static final Logger logger = Logger.getLogger(ProcessLibPathTest.class);
    String processName;
    String process;

    @BeforeClass(alwaysRun = true)
    public void createTestData() throws Exception {
        logger.info("in @BeforeClass");

        //common lib for both test cases
        HadoopUtil.uploadDir(clusterFS, testLibDir, OSUtil.RESOURCES_OOZIE + "lib");
<<<<<<< HEAD

        Bundle b = BundleUtil.readELBundle(baseAppHDFSDir, this.getClass().getSimpleName());
=======
        Bundle b = BundleUtil.readELBundle();
>>>>>>> 5766b74a
        b.generateUniqueBundle();
        b = new Bundle(b, cluster);
        String startDate = "2010-01-01T22:00Z";
        String endDate = "2010-01-02T03:00Z";
        b.setInputFeedDataPath(testDir + "/input" + MINUTE_DATE_PATTERN);
        String prefix = b.getFeedDataPathPrefix();
        HadoopUtil.deleteDirIfExists(prefix.substring(1), clusterFS);
        List<String> dataDates = TimeUtil.getMinuteDatesOnEitherSide(startDate, endDate, 20);
        HadoopUtil.flattenAndPutDataInFolder(clusterFS, OSUtil.NORMAL_INPUT, prefix, dataDates);
    }

    @BeforeMethod(alwaysRun = true)
    public void testName(Method method) throws Exception {
        logger.info("test name: " + method.getName());
        bundles[0] = BundleUtil.readELBundle(baseAppHDFSDir, this.getClass().getSimpleName());
        bundles[0] = new Bundle(bundles[0], cluster);
        bundles[0].generateUniqueBundle();
        bundles[0].setInputFeedDataPath(baseHDFSDir + MINUTE_DATE_PATTERN);
        bundles[0].setProcessValidity("2010-01-02T01:00Z", "2010-01-02T01:04Z");
        bundles[0].setProcessPeriodicity(5, TimeUnit.minutes);
        bundles[0].setOutputFeedPeriodicity(5, TimeUnit.minutes);
        bundles[0].setOutputFeedLocationData(baseHDFSDir + "/output-data" + MINUTE_DATE_PATTERN);
        bundles[0].setProcessConcurrency(1);
        bundles[0].setProcessLibPath(testLibDir);
        process = bundles[0].getProcessData();
        processName = Util.readEntityName(process);
    }

    @AfterMethod(alwaysRun = true)
    public void tearDown() {
        removeBundles();
    }

    /**
     * Test which test a process with no lib folder in workflow location
     *
     * @throws Exception
     */
    @Test(groups = {"singleCluster"})
    public void setDifferentLibPathWithNoLibFolderInWorkflowfLocaltion() throws Exception {
        String workflowDir = testLibDir + "/aggregatorLib1/";
        HadoopUtil.uploadDir(clusterFS, workflowDir, OSUtil.RESOURCES_OOZIE);
        HadoopUtil.deleteDirIfExists(workflowDir + "/lib", clusterFS);
        bundles[0].setProcessWorkflow(workflowDir);
        logger.info("processData: " + Util.prettyPrintXml(process));
        bundles[0].submitFeedsScheduleProcess(prism);
        InstanceUtil.waitTillInstancesAreCreated(cluster, process, 0);
        OozieUtil.createMissingDependencies(cluster, EntityType.PROCESS, processName, 0);
        InstanceUtil.waitForBundleToReachState(cluster, processName, Status.SUCCEEDED);
    }

    /**
     * Test which test a process with wrong jar in lib folder in workflow location
     *
     * @throws Exception
     */
    @Test(groups = {"singleCluster"})
    public void setDifferentLibPathWithWrongJarInWorkflowLib() throws Exception {
        String workflowDir = testLibDir + "/aggregatorLib2/";
        HadoopUtil.uploadDir(clusterFS, workflowDir, OSUtil.RESOURCES_OOZIE);
        HadoopUtil.recreateDir(clusterFS, workflowDir + "/lib");
        HadoopUtil.copyDataToFolder(clusterFS, workflowDir + "/lib",
            OSUtil.RESOURCES + "ivory-oozie-lib-0.1.jar");
        bundles[0].setProcessWorkflow(workflowDir);
        logger.info("processData: " + Util.prettyPrintXml(process));
        bundles[0].submitFeedsScheduleProcess(prism);
        InstanceUtil.waitTillInstancesAreCreated(cluster, process, 0);
        OozieUtil.createMissingDependencies(cluster, EntityType.PROCESS, processName, 0);
        InstanceUtil.waitForBundleToReachState(cluster, processName, Status.SUCCEEDED);
    }

    @AfterClass(alwaysRun = true)
    public void tearDownClass() throws IOException {
        cleanTestDirs();
    }
}<|MERGE_RESOLUTION|>--- conflicted
+++ resolved
@@ -63,12 +63,7 @@
 
         //common lib for both test cases
         HadoopUtil.uploadDir(clusterFS, testLibDir, OSUtil.RESOURCES_OOZIE + "lib");
-<<<<<<< HEAD
-
         Bundle b = BundleUtil.readELBundle(baseAppHDFSDir, this.getClass().getSimpleName());
-=======
-        Bundle b = BundleUtil.readELBundle();
->>>>>>> 5766b74a
         b.generateUniqueBundle();
         b = new Bundle(b, cluster);
         String startDate = "2010-01-01T22:00Z";
