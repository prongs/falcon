<?xml version="1.0" encoding="UTF-8"?>

<!--
   Licensed to the Apache Software Foundation (ASF) under one or more
   contributor license agreements.  See the NOTICE file distributed with
   this work for additional information regarding copyright ownership.
   The ASF licenses this file to You under the Apache License, Version 2.0
   (the "License"); you may not use this file except in compliance with
   the License.  You may obtain a copy of the License at
    
       http://www.apache.org/licenses/LICENSE-2.0
        
   Unless required by applicable law or agreed to in writing, software
   distributed under the License is distributed on an "AS IS" BASIS,
   WITHOUT WARRANTIES OR CONDITIONS OF ANY KIND, either express or implied.
   See the License for the specific language governing permissions and
   limitations under the License.
  -->

<project xmlns="http://maven.apache.org/POM/4.0.0" xmlns:xsi="http://www.w3.org/2001/XMLSchema-instance"
         xsi:schemaLocation="http://maven.apache.org/POM/4.0.0 http://maven.apache.org/maven-v4_0_0.xsd">

    <modelVersion>4.0.0</modelVersion>
    <parent>
        <groupId>org.apache.airavat</groupId>
        <artifactId>airavat-main</artifactId>
        <version>0.1-SNAPSHOT</version>
    </parent>
    <artifactId>airavat-webapp</artifactId>
    <description>Airavat Web Application</description>
    <name>Airavat Web Application</name>
    <packaging>war</packaging>

    <dependencies>
        <dependency>
           <groupId>com.sun.jersey</groupId>
           <artifactId>jersey-server</artifactId>
           <version>1.4</version>
           <scope>compile</scope>
        </dependency>

        <dependency>
            <groupId>org.codehaus.jettison</groupId>
            <artifactId>jettison</artifactId>
            <version>1.0.1</version>
            <scope>compile</scope>
        </dependency>
        
        <dependency>
            <groupId>javax.xml.bind</groupId>
            <artifactId>jsr173_api</artifactId>
            <version>1.0</version>
            <scope>compile</scope>
        </dependency>

        <dependency>
            <groupId>javax.ws.rs</groupId>
            <artifactId>jsr311-api</artifactId>
            <version>1.0</version>
            <scope>compile</scope>
        </dependency>

        <dependency>
            <groupId>com.sun.jersey</groupId>
            <artifactId>jersey-json</artifactId>
            <version>1.0.1</version>
            <scope>compile</scope>
        </dependency>
<<<<<<< HEAD
    
      <dependency>
          <groupId>javax.servlet</groupId>
          <artifactId>jsp-api</artifactId>
          <version>2.0</version>
          <scope>compile</scope>
      </dependency>

      <dependency>
          <groupId>commons-el</groupId>
          <artifactId>commons-el</artifactId>
          <version>1.0</version>
          <scope>compile</scope>
      </dependency>

      <dependency>
          <groupId>org.mortbay.jetty</groupId>
          <artifactId>jetty</artifactId>
          <version>6.1.26</version>
          <scope>compile</scope>
      </dependency>

=======

		<dependency>
			<groupId>javax.servlet</groupId>
			<artifactId>servlet-api</artifactId>
			<version>2.5</version>
			<scope>compile</scope>
		</dependency>

		<dependency>
			<groupId>org.apache.airavat</groupId>
			<artifactId>airavat-common</artifactId>
			<scope>compile</scope>
			<version>0.1-SNAPSHOT</version>
		</dependency> 
	   
>>>>>>> 5df8aec8
    </dependencies>

</project><|MERGE_RESOLUTION|>--- conflicted
+++ resolved
@@ -20,92 +20,88 @@
 <project xmlns="http://maven.apache.org/POM/4.0.0" xmlns:xsi="http://www.w3.org/2001/XMLSchema-instance"
          xsi:schemaLocation="http://maven.apache.org/POM/4.0.0 http://maven.apache.org/maven-v4_0_0.xsd">
 
-    <modelVersion>4.0.0</modelVersion>
-    <parent>
-        <groupId>org.apache.airavat</groupId>
-        <artifactId>airavat-main</artifactId>
-        <version>0.1-SNAPSHOT</version>
-    </parent>
-    <artifactId>airavat-webapp</artifactId>
-    <description>Airavat Web Application</description>
-    <name>Airavat Web Application</name>
-    <packaging>war</packaging>
+  <modelVersion>4.0.0</modelVersion>
+  <parent>
+    <groupId>org.apache.airavat</groupId>
+    <artifactId>airavat-main</artifactId>
+    <version>0.1-SNAPSHOT</version>
+  </parent>
+  <artifactId>airavat-webapp</artifactId>
+  <description>Airavat Web Application</description>
+  <name>Airavat Web Application</name>
+  <packaging>war</packaging>
 
-    <dependencies>
-        <dependency>
-           <groupId>com.sun.jersey</groupId>
-           <artifactId>jersey-server</artifactId>
-           <version>1.4</version>
-           <scope>compile</scope>
-        </dependency>
+  <dependencies>
+    <dependency>
+      <groupId>org.apache.airavat</groupId>
+      <artifactId>airavat-common</artifactId>
+      <scope>compile</scope>
+      <version>0.1-SNAPSHOT</version>
+    </dependency>
 
-        <dependency>
-            <groupId>org.codehaus.jettison</groupId>
-            <artifactId>jettison</artifactId>
-            <version>1.0.1</version>
-            <scope>compile</scope>
-        </dependency>
-        
-        <dependency>
-            <groupId>javax.xml.bind</groupId>
-            <artifactId>jsr173_api</artifactId>
-            <version>1.0</version>
-            <scope>compile</scope>
-        </dependency>
+    <dependency>
+      <groupId>com.sun.jersey</groupId>
+      <artifactId>jersey-server</artifactId>
+      <version>1.4</version>
+      <scope>compile</scope>
+    </dependency>
 
-        <dependency>
-            <groupId>javax.ws.rs</groupId>
-            <artifactId>jsr311-api</artifactId>
-            <version>1.0</version>
-            <scope>compile</scope>
-        </dependency>
+    <dependency>
+      <groupId>org.codehaus.jettison</groupId>
+      <artifactId>jettison</artifactId>
+      <version>1.0.1</version>
+      <scope>compile</scope>
+    </dependency>
 
-        <dependency>
-            <groupId>com.sun.jersey</groupId>
-            <artifactId>jersey-json</artifactId>
-            <version>1.0.1</version>
-            <scope>compile</scope>
-        </dependency>
-<<<<<<< HEAD
-    
-      <dependency>
-          <groupId>javax.servlet</groupId>
-          <artifactId>jsp-api</artifactId>
-          <version>2.0</version>
-          <scope>compile</scope>
-      </dependency>
+    <dependency>
+      <groupId>javax.xml.bind</groupId>
+      <artifactId>jsr173_api</artifactId>
+      <version>1.0</version>
+      <scope>compile</scope>
+    </dependency>
 
-      <dependency>
-          <groupId>commons-el</groupId>
-          <artifactId>commons-el</artifactId>
-          <version>1.0</version>
-          <scope>compile</scope>
-      </dependency>
+    <dependency>
+      <groupId>javax.ws.rs</groupId>
+      <artifactId>jsr311-api</artifactId>
+      <version>1.0</version>
+      <scope>compile</scope>
+    </dependency>
 
-      <dependency>
-          <groupId>org.mortbay.jetty</groupId>
-          <artifactId>jetty</artifactId>
-          <version>6.1.26</version>
-          <scope>compile</scope>
-      </dependency>
+    <dependency>
+      <groupId>com.sun.jersey</groupId>
+      <artifactId>jersey-json</artifactId>
+      <version>1.0.1</version>
+      <scope>compile</scope>
+    </dependency>
 
-=======
+    <dependency>
+      <groupId>javax.servlet</groupId>
+      <artifactId>jsp-api</artifactId>
+      <version>2.0</version>
+      <scope>compile</scope>
+    </dependency>
 
-		<dependency>
-			<groupId>javax.servlet</groupId>
-			<artifactId>servlet-api</artifactId>
-			<version>2.5</version>
-			<scope>compile</scope>
-		</dependency>
+    <dependency>
+      <groupId>commons-el</groupId>
+      <artifactId>commons-el</artifactId>
+      <version>1.0</version>
+      <scope>compile</scope>
+    </dependency>
 
-		<dependency>
-			<groupId>org.apache.airavat</groupId>
-			<artifactId>airavat-common</artifactId>
-			<scope>compile</scope>
-			<version>0.1-SNAPSHOT</version>
-		</dependency> 
-	   
->>>>>>> 5df8aec8
-    </dependencies>
+    <dependency>
+      <groupId>org.mortbay.jetty</groupId>
+      <artifactId>jetty</artifactId>
+      <version>6.1.26</version>
+      <scope>compile</scope>
+    </dependency>
+
+    <dependency>
+      <groupId>javax.servlet</groupId>
+      <artifactId>servlet-api</artifactId>
+      <version>2.5</version>
+      <scope>compile</scope>
+    </dependency>
+
+  </dependencies>
 
 </project>