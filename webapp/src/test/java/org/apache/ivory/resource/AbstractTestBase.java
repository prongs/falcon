--- conflicted
+++ resolved
@@ -1,29 +1,10 @@
 package org.apache.ivory.resource;
 
-import java.io.BufferedReader;
-import java.io.File;
-import java.io.FileInputStream;
-import java.io.FileOutputStream;
-import java.io.FileReader;
-import java.io.IOException;
-import java.io.InputStream;
-import java.io.InputStreamReader;
-import java.io.OutputStream;
-import java.io.StringReader;
-import java.util.HashMap;
-import java.util.List;
-import java.util.Map;
-import java.util.regex.Matcher;
-import java.util.regex.Pattern;
-
-import javax.servlet.ServletInputStream;
-import javax.ws.rs.core.MediaType;
-import javax.ws.rs.core.UriBuilder;
-import javax.xml.bind.JAXBContext;
-import javax.xml.bind.JAXBException;
-import javax.xml.bind.Marshaller;
-import javax.xml.bind.Unmarshaller;
-
+import com.sun.jersey.api.client.Client;
+import com.sun.jersey.api.client.ClientResponse;
+import com.sun.jersey.api.client.WebResource;
+import com.sun.jersey.api.client.config.ClientConfig;
+import com.sun.jersey.api.client.config.DefaultClientConfig;
 import org.apache.commons.lang.RandomStringUtils;
 import org.apache.hadoop.fs.FileSystem;
 import org.apache.hadoop.fs.Path;
@@ -48,11 +29,19 @@
 import org.testng.annotations.AfterMethod;
 import org.testng.annotations.BeforeClass;
 
-import com.sun.jersey.api.client.Client;
-import com.sun.jersey.api.client.ClientResponse;
-import com.sun.jersey.api.client.WebResource;
-import com.sun.jersey.api.client.config.ClientConfig;
-import com.sun.jersey.api.client.config.DefaultClientConfig;
+import javax.servlet.ServletInputStream;
+import javax.ws.rs.core.MediaType;
+import javax.ws.rs.core.UriBuilder;
+import javax.xml.bind.JAXBContext;
+import javax.xml.bind.JAXBException;
+import javax.xml.bind.Marshaller;
+import javax.xml.bind.Unmarshaller;
+import java.io.*;
+import java.util.HashMap;
+import java.util.List;
+import java.util.Map;
+import java.util.regex.Matcher;
+import java.util.regex.Pattern;
 
 public class AbstractTestBase {
     protected static final String FEED_TEMPLATE1 = "/feed-template1.xml";
@@ -171,11 +160,10 @@
 
         //setup dependent workflow and lipath in hdfs
         FileSystem fs = FileSystem.get(this.cluster.getConf());
-<<<<<<< HEAD
         fs.mkdirs(new Path("/examples/apps/aggregator"));
         fs.mkdirs(new Path("/examples/apps/aggregator/lib"));
         fs.mkdirs(new Path("/ivory"), new FsPermission((short)511));
-=======
+
         Path wfParent = new Path("/ivory/test");
         fs.delete(wfParent, true);
         Path wfPath = new Path(wfParent, "workflow");
@@ -185,7 +173,6 @@
         Path outPath = new Path(wfParent, "output");
         fs.mkdirs(outPath);
         fs.setPermission(outPath, new FsPermission((short) 511));
->>>>>>> 331305fd
     }
 
     /**
