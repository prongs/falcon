/*
 * Licensed to the Apache Software Foundation (ASF) under one
 * or more contributor license agreements.  See the NOTICE file
 * distributed with this work for additional information
 * regarding copyright ownership.  The ASF licenses this file
 * to you under the Apache License, Version 2.0 (the
 * "License"); you may not use this file except in compliance
 * with the License.  You may obtain a copy of the License at
 *
 *     http://www.apache.org/licenses/LICENSE-2.0
 *
 * Unless required by applicable law or agreed to in writing, software
 * distributed under the License is distributed on an "AS IS" BASIS,
 * WITHOUT WARRANTIES OR CONDITIONS OF ANY KIND, either express or implied.
 * See the License for the specific language governing permissions and
 * limitations under the License.
 */

package org.apache.ivory.cli;

import java.io.BufferedReader;
import java.io.File;
import java.io.FileOutputStream;
import java.io.FileReader;
import java.io.IOException;
import java.io.InputStreamReader;
import java.io.OutputStream;
import java.lang.reflect.Field;
import java.util.Collections;
import java.util.HashMap;
import java.util.Map;
import java.util.regex.Matcher;
import java.util.regex.Pattern;

import junit.framework.Assert;

import org.apache.activemq.broker.BrokerService;
import org.apache.ivory.cluster.util.EmbeddedCluster;
import org.apache.ivory.util.EmbeddedServer;
import org.testng.annotations.AfterClass;
import org.testng.annotations.BeforeClass;
import org.testng.annotations.Test;

//TODO most of the code is from EntityManagerJerseyTests 's base class.
//Refactor both the classes to move this methods to helper;
public class IvoryCLITest {

	private EmbeddedServer ivoryServer;
	private EmbeddedCluster cluster;
	private static final String BASE_URL = "http://localhost:15001/";
	private static final Pattern varPattern = Pattern
			.compile("##[A-Za-z0-9_]*##");
	private static final String CLUSTER = "/org/apache/ivory/cli/cluster.xml";
	private static final String FEED_INPUT = "/org/apache/ivory/cli/feed-input.xml";
	private static final String FEED_OUTPUT = "/org/apache/ivory/cli/feed-output.xml";
	private static final String PROCESS = "/org/apache/ivory/cli/process.xml";

	private static final String BROKER_URL = "vm://localhost1?broker.useJmx=false&broker.persistent=true";
	// private static final String BROKER_URL =
	// "tcp://localhost:61616?daemon=true";
	private static final String BROKER_IMPL_CLASS = "org.apache.activemq.ActiveMQConnectionFactory";
	private BrokerService broker;

	private static final boolean enableTest = false;

	@BeforeClass
	public void setup() throws Exception {

		if (new File("webapp/src/main/webapp").exists()) {
			this.ivoryServer = new EmbeddedServer(15001,
					"webapp/src/main/webapp");
		} else if (new File("src/main/webapp").exists()) {
			this.ivoryServer = new EmbeddedServer(15001, "src/main/webapp");
		} else {
			throw new RuntimeException("Cannot run jersey tests");
		}
		this.ivoryServer.start();
		this.cluster = EmbeddedCluster.newCluster("test-cluster", false);

		broker = new BrokerService();
		broker.setUseJmx(true);
		broker.setUseLocalHostBrokerName(true);
		broker.setDataDirectory("target/activemq");
<<<<<<< HEAD
		
=======
		broker.addConnector(BROKER_URL);
>>>>>>> b7fe9fd1
		broker.setBrokerName("localhost");
		broker.start();

	}

	@Test(enabled = enableTest)
	public void testSubmitEntityValidCommands() throws Exception {

		String filePath;
		Map<String, String> overlay = getUniqueOverlay();

		filePath = overlayParametersOverTemplate(CLUSTER, overlay);
		Assert.assertEquals(
				0,
				executeWithURL("entity -submit -type cluster -file " + filePath));

		filePath = overlayParametersOverTemplate(FEED_INPUT, overlay);
		Assert.assertEquals(0,
				executeWithURL("entity -submit -type feed -file " + filePath));
		
		filePath = overlayParametersOverTemplate(FEED_OUTPUT, overlay);
		Assert.assertEquals(0,
				executeWithURL("entity -submit -type feed -file " + filePath));

		filePath = overlayParametersOverTemplate(PROCESS, overlay);
		Assert.assertEquals(
				0,
				executeWithURL("entity -submit -type process -file " + filePath));



	}

	@Test(enabled = enableTest)
	public void testSubmitAndScheduleEntityValidCommands() throws Exception {

		String filePath;
		Map<String, String> overlay = getUniqueOverlay();

		filePath = overlayParametersOverTemplate(CLUSTER, overlay);
		Assert.assertEquals(-1,
				executeWithURL("entity -submitAndSchedule -type cluster -file "
						+ filePath));

		Assert.assertEquals(
				0,
				executeWithURL("entity -submit -type cluster -file " + filePath));

		filePath = overlayParametersOverTemplate(FEED_INPUT, overlay);
		Assert.assertEquals(0,
				executeWithURL("entity -submitAndSchedule -type feed -file "
						+ filePath));
		filePath = overlayParametersOverTemplate(FEED_OUTPUT, overlay);
		Assert.assertEquals(0,
				executeWithURL("entity -submitAndSchedule -type feed -file "
						+ filePath));
		filePath = overlayParametersOverTemplate(FEED_INPUT, overlay);
		Assert.assertEquals(0,
				executeWithURL("entity -submit -type feed -file " + filePath));

		filePath = overlayParametersOverTemplate(FEED_OUTPUT, overlay);
		Assert.assertEquals(0,
				executeWithURL("entity -submit -type feed -file " + filePath));

		filePath = overlayParametersOverTemplate(PROCESS, overlay);
		Assert.assertEquals(0,
				executeWithURL("entity -submitAndSchedule -type process -file "
						+ filePath));

	}

	@Test(enabled = enableTest)
	public void testValidateValidCommands() throws Exception {

		String filePath;
		Map<String, String> overlay = getUniqueOverlay();

		filePath = overlayParametersOverTemplate(CLUSTER, overlay);
		Assert.assertEquals(0,
				executeWithURL("entity -validate -type cluster -file "
						+ filePath));
		Assert.assertEquals(
				0,
				executeWithURL("entity -submit -type cluster -file " + filePath));

		filePath = overlayParametersOverTemplate(FEED_INPUT, overlay);
		Assert.assertEquals(0,
				executeWithURL("entity -validate -type feed -file " + filePath));
		Assert.assertEquals(0,
				executeWithURL("entity -submit -type feed -file " + filePath));

		filePath = overlayParametersOverTemplate(FEED_OUTPUT, overlay);
		Assert.assertEquals(0,
				executeWithURL("entity -validate -type feed -file " + filePath));
		Assert.assertEquals(0,
				executeWithURL("entity -submit -type feed -file " + filePath));

		filePath = overlayParametersOverTemplate(PROCESS, overlay);
		Assert.assertEquals(0,
				executeWithURL("entity -validate -type process -file "
						+ filePath));
		Assert.assertEquals(
				0,
				executeWithURL("entity -submit -type process -file " + filePath));

	}

	@Test(enabled = enableTest)
	public void testDefinitionEntityValidCommands() throws Exception {
		Map<String, String> overlay = getUniqueOverlay();
		submitTestFiles(overlay);

		Assert.assertEquals(0,
				executeWithURL("entity -definition -type cluster -name "
						+ overlay.get("clusterName")));

		Assert.assertEquals(
				0,
				executeWithURL("entity -definition -type feed -name "
						+ overlay.get("inputFeedName")));

		Assert.assertEquals(
				0,
				executeWithURL("entity -definition -type feed -name "
						+ overlay.get("outputFeedName")));

		Assert.assertEquals(0,
				executeWithURL("entity -definition -type process -name "
						+ overlay.get("processName")));

	}

	@Test(enabled = enableTest)
	public void testScheduleEntityValidCommands() throws Exception {

		Map<String, String> overlay = getUniqueOverlay();
		submitTestFiles(overlay);

		Assert.assertEquals(-1,
				executeWithURL("entity -schedule -type cluster -name "
						+ overlay.get("clusterName")));

		// TODO with feed lib fix
		// Assert.assertEquals(0,
		// executeWithURL("entity -schedule -type feed -name "
		// + overlay.get("outputFeedName")));

		Assert.assertEquals(0,
				executeWithURL("entity -schedule -type process -name "
						+ overlay.get("processName")));

	}

	@Test(enabled = enableTest)
	public void testSuspendResumeStatusEntityValidCommands() throws Exception {

		Map<String, String> overlay = getUniqueOverlay();

		Assert.assertEquals(
				0,
				executeWithURL("entity -status -type feed -name "
						+ overlay.get("outputFeedName")));

		Assert.assertEquals(
				0,
				executeWithURL("entity -status -type process -name "
						+ overlay.get("processName")));

		overlayParametersOverTemplate(CLUSTER, overlay);
		submitTestFiles(overlay);

		Assert.assertEquals(
				0,
				executeWithURL("entity -schedule -type feed -name "
						+ overlay.get("outputFeedName")));

		Assert.assertEquals(0,
				executeWithURL("entity -schedule -type process -name "
						+ overlay.get("processName")));

		Assert.assertEquals(
				0,
				executeWithURL("entity -suspend -type feed -name "
						+ overlay.get("outputFeedName")));

		Assert.assertEquals(
				0,
				executeWithURL("entity -suspend -type process -name "
						+ overlay.get("processName")));

		Assert.assertEquals(
				0,
				executeWithURL("entity -status -type feed -name "
						+ overlay.get("outputFeedName")));

		Assert.assertEquals(
				0,
				executeWithURL("entity -status -type process -name "
						+ overlay.get("processName")));

		Assert.assertEquals(
				0,
				executeWithURL("entity -resume -type feed -name "
						+ overlay.get("outputFeedName")));

		Assert.assertEquals(
				0,
				executeWithURL("entity -resume -type process -name "
						+ overlay.get("processName")));

		Assert.assertEquals(
				0,
				executeWithURL("entity -status -type feed -name "
						+ overlay.get("outputFeedName")));

		Assert.assertEquals(
				0,
				executeWithURL("entity -status -type process -name "
						+ overlay.get("processName")));

	}

	@Test(enabled = enableTest)
	public void testSubCommandPresence() throws Exception {
		Assert.assertEquals(
				-1,
				executeWithURL("entity -type cluster "));
	}
	
	@Test(enabled = enableTest)
	public void testDeleteEntityValidCommands() throws Exception {

		Map<String, String> overlay = getUniqueOverlay();
		submitTestFiles(overlay);

		Assert.assertEquals(
				-1,
				executeWithURL("entity -delete -type cluster -name "
						+ overlay.get("clusterName")));

		Assert.assertEquals(
				-1,
				executeWithURL("entity -delete -type feed -name "
						+ overlay.get("inputFeedName")));

		Assert.assertEquals(
				-1,
				executeWithURL("entity -delete -type feed -name "
						+ overlay.get("outputFeedName")));

		Assert.assertEquals(
				0,
				executeWithURL("entity -delete -type process -name "
						+ overlay.get("processName")));

		Assert.assertEquals(
				0,
				executeWithURL("entity -delete -type feed -name "
						+ overlay.get("inputFeedName")));

		Assert.assertEquals(
				0,
				executeWithURL("entity -delete -type feed -name "
						+ overlay.get("outputFeedName")));

		Assert.assertEquals(
				0,
				executeWithURL("entity -delete -type cluster -name "
						+ overlay.get("clusterName")));
	}

	@Test(enabled = enableTest)
	public void testInvalidCLIEntitycommands() throws Exception {

		Map<String, String> overlay = getUniqueOverlay();
		overlayParametersOverTemplate(FEED_INPUT, overlay);
		Assert.assertEquals(-1,
				executeWithURL("entity -submit -type feed -name " + "name"));

		Assert.assertEquals(-1,
				executeWithURL("entity -schedule -type feed -file " + "name"));
	}

	@Test(enabled = enableTest)
	public void testInstanceRunningAndStatusCommands() throws Exception {
		Map<String, String> overlay = getUniqueOverlay();
		submitTestFiles(overlay);

		Assert.assertEquals(0,
				executeWithURL("entity -schedule -type process -name "
						+ overlay.get("processName")));

		Thread.sleep(5000);

		Assert.assertEquals(0, executeWithURL("instance -running -processName "
				+ overlay.get("processName")));

		Assert.assertEquals(0, executeWithURL("instance -status -processName "
				+ overlay.get("processName") + " -start 2010-01-01T01:00Z"));
		
		Assert.assertEquals(0, executeWithURL("instance -status -processName "
				+ overlay.get("processName") + " -start 2010-01-01T01:00Z"
				+ " -type DEFAULT -runid 0"));
	}

	@Test(enabled = enableTest)
	public void testInstanceSuspendAndResume() throws Exception {
		Map<String, String> overlay = getUniqueOverlay();
		submitTestFiles(overlay);

		Assert.assertEquals(0,
				executeWithURL("entity -schedule -type process -name "
						+ overlay.get("processName")));

		Thread.sleep(5000);

		Assert.assertEquals(0, executeWithURL("instance -suspend -processName "
				+ overlay.get("processName")
				+ " -start 2010-01-01T01:00Z  -end 2011-01-01T01:00Z"));
		Thread.sleep(2000);
		Assert.assertEquals(0, executeWithURL("instance -resume -processName "
				+ overlay.get("processName") + " -start 2010-01-01T01:00Z"));
	}

	@Test(enabled = enableTest)
	public void testInstanceKillAndRerun() throws Exception {
		Map<String, String> overlay = getUniqueOverlay();
		submitTestFiles(overlay);

		Assert.assertEquals(0,
				executeWithURL("entity -schedule -type process -name "
						+ overlay.get("processName")));

		Thread.sleep(5000);

		Assert.assertEquals(0, executeWithURL("instance -kill -processName "
				+ overlay.get("processName")
				+ " -start 2010-01-01T01:00Z  -end 2011-01-01T01:00Z"));
		Thread.sleep(2000);
		Assert.assertEquals(0, executeWithURL("instance -rerun -processName "
				+ overlay.get("processName")
				+ " -start 2010-01-01T01:00Z -file "
				+ createTempJobPropertiesFile()));
	}

	@Test(enabled = enableTest)
	public void testInvalidCLIInstanceCommands() throws Exception {
		// no command
		Assert.assertEquals(-1, executeWithURL(" -kill -processName " + "name"
				+ " -start 2010-01-01T01:00Z  -end 2011-01-01T01:00Z"));

		Assert.assertEquals(-1, executeWithURL("instance -kill  " + "name"
				+ " -start 2010-01-01T01:00Z  -end 2011-01-01T01:00Z"));

		Assert.assertEquals(-1, executeWithURL("instance -kill -processName "
				+ "name" + " -end 2011-01-01T01:00Z"));

		Assert.assertEquals(-1, executeWithURL("instance -kill -processName "
				+ " -start 2010-01-01T01:00Z  -end 2011-01-01T01:00Z"));

	}

	@Test(enabled = enableTest)
	public void testIvoryURL() throws Exception {
		Assert.assertEquals(-1, new IvoryCLI()
				.run(("instance -status -processName " + "processName"
						+ " -start 2010-01-01T01:00Z  -end 2011-01-01T01:00Z")
						.split("\\s")));

		Assert.assertEquals(-1, new IvoryCLI()
				.run(("instance -status -processName "
						+ "processName -url http://unknownhost:1234/"
						+ " -start 2010-01-01T01:00Z  -end 2011-01-01T01:00Z")
						.split("\\s")));

		System.out.println(System.getenv());
		Map<String, String> overlay = getUniqueOverlay();
		submitTestFiles(overlay);
		Assert.assertEquals(0,
				executeWithURL("entity -schedule -type process -name "
						+ overlay.get("processName")));
		Thread.sleep(2000);
		System.out.println(System.getProperties().getProperty("java.class.path", null));
		Map<String, String> newEnv = new HashMap<String, String>();
		newEnv.put("IVORY_URL", BASE_URL);
		setEnv(newEnv);

		Assert.assertEquals(
				0,
				new IvoryCLI().run(("instance -status -processName "
						+ overlay.get("processName") + " -start 2010-01-01T01:00Z  -end 2011-01-01T01:00Z")
						.split("\\s")));

	}

	private void setEnv(Map<String, String> newenv) throws Exception {
		Class[] classes = Collections.class.getDeclaredClasses();
		Map<String, String> env = System.getenv();
		for (Class cl : classes) {
			if ("java.util.Collections$UnmodifiableMap".equals(cl.getName())) {
				Field field = cl.getDeclaredField("m");
				field.setAccessible(true);
				Object obj = field.get(env);
				Map<String, String> map = (Map<String, String>) obj;
				map.clear();
				map.putAll(newenv);
			}
		}
	}

	private int executeWithURL(String command) throws Exception {
		return new IvoryCLI().run((command + " -url " + BASE_URL).split("\\s"));
	}

	private Map<String, String> getUniqueOverlay() {
		Map<String, String> overlay = new HashMap<String, String>();
		String clusterName = "c" + System.currentTimeMillis();
		overlay.put("clusterName", clusterName);
		overlay.put("inputFeedName", "in" + System.currentTimeMillis());
		overlay.put("outputFeedName", "out" + System.currentTimeMillis());
		overlay.put("processName", "p" + System.currentTimeMillis());
		return overlay;
	}

	protected String overlayParametersOverTemplate(String template,
			Map<String, String> overlay) throws IOException {
		File target = new File("webapp/target");
		if (!target.exists()) {
			target = new File("target");
		}

		File tmpFile = File.createTempFile("test", ".xml", target);
		OutputStream out = new FileOutputStream(tmpFile);

		InputStreamReader in;
		if (getClass().getResourceAsStream(template) == null) {
			in = new FileReader(template);
		} else {
			in = new InputStreamReader(getClass().getResourceAsStream(template));
		}
		BufferedReader reader = new BufferedReader(in);
		String line;
		while ((line = reader.readLine()) != null) {
			Matcher matcher = varPattern.matcher(line);
			while (matcher.find()) {
				String variable = line
						.substring(matcher.start(), matcher.end());
				line = line.replace(variable, overlay.get(variable.substring(2,
						variable.length() - 2)));
				matcher = varPattern.matcher(line);
			}
			out.write(line.getBytes());
			out.write("\n".getBytes());
		}
		reader.close();
		out.close();
		return tmpFile.getAbsolutePath();
	}

	private String createTempJobPropertiesFile() throws IOException {
		File target = new File("webapp/target");
		if (!target.exists()) {
			target = new File("target");
		}
		File tmpFile = File.createTempFile("job", ".properties", target);
		OutputStream out = new FileOutputStream(tmpFile);
		out.write("oozie.wf.rerun.failnodes=true\n".getBytes());
		out.close();
		return tmpFile.getAbsolutePath();
	}

	@AfterClass
	public void teardown() throws Exception {
		broker.stop();
		this.cluster.shutdown();
		ivoryServer.stop();
	}
	
	
	public void submitTestFiles(Map<String, String> overlay) throws Exception {

		String filePath = overlayParametersOverTemplate(CLUSTER, overlay);
		Assert.assertEquals(
				0,
				executeWithURL("entity -submit -type cluster -file " + filePath));

		filePath = overlayParametersOverTemplate(FEED_INPUT, overlay);
		Assert.assertEquals(0,
				executeWithURL("entity -submit -type feed -file " + filePath));

		filePath = overlayParametersOverTemplate(FEED_OUTPUT, overlay);
		Assert.assertEquals(0,
				executeWithURL("entity -submit -type feed -file " + filePath));

		filePath = overlayParametersOverTemplate(PROCESS, overlay);
		Assert.assertEquals(
				0,
				executeWithURL("entity -submit -type process -file " + filePath));
	}
}<|MERGE_RESOLUTION|>--- conflicted
+++ resolved
@@ -76,19 +76,13 @@
 		}
 		this.ivoryServer.start();
 		this.cluster = EmbeddedCluster.newCluster("test-cluster", false);
-
+		
 		broker = new BrokerService();
 		broker.setUseJmx(true);
-		broker.setUseLocalHostBrokerName(true);
 		broker.setDataDirectory("target/activemq");
-<<<<<<< HEAD
-		
-=======
 		broker.addConnector(BROKER_URL);
->>>>>>> b7fe9fd1
 		broker.setBrokerName("localhost");
 		broker.start();
-
 	}
 
 	@Test(enabled = enableTest)
