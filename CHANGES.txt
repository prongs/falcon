--- conflicted
+++ resolved
@@ -35,13 +35,11 @@
   OPTIMIZATIONS
 
   BUG FIXES
-<<<<<<< HEAD
     FALCON-1597 Falcon should not retry in case of an instance being manual kill from user (Sandeep Samudrala via Pallavi Rao)
-=======
+
     FALCON-1606 Process schedule fails in some cases in case of NativeScheduler(Pavan Kumar Kolamuri via Ajay Yadava)
 
     FALCON-1605 Instance API is not working as expected in case of Native Scheduler(Pavan Kumar Kolamuri via Ajay Yadava)
->>>>>>> 0fe2762b
 
     FALCON-1603 FeedHelperTest::testGetDateFromPath fails in some environments(Balu Vellanki via Ajay Yadava)
 
