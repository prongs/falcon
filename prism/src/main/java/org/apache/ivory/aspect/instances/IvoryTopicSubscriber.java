/*
 * Licensed to the Apache Software Foundation (ASF) under one
 * or more contributor license agreements.  See the NOTICE file
 * distributed with this work for additional information
 * regarding copyright ownership.  The ASF licenses this file
 * to you under the Apache License, Version 2.0 (the
 * "License"); you may not use this file except in compliance
 * with the License.  You may obtain a copy of the License at
 *
 *     http://www.apache.org/licenses/LICENSE-2.0
 *
 * Unless required by applicable law or agreed to in writing, software
 * distributed under the License is distributed on an "AS IS" BASIS,
 * WITHOUT WARRANTIES OR CONDITIONS OF ANY KIND, either express or implied.
 * See the License for the specific language governing permissions and
 * limitations under the License.
 */
package org.apache.ivory.aspect.instances;

import java.lang.reflect.InvocationTargetException;

import javax.jms.Connection;
import javax.jms.ConnectionFactory;
import javax.jms.ExceptionListener;
import javax.jms.JMSException;
import javax.jms.Message;
import javax.jms.MessageListener;
import javax.jms.Session;
import javax.jms.TextMessage;
import javax.jms.Topic;
import javax.jms.TopicSession;
import javax.jms.TopicSubscriber;

import org.apache.ivory.IvoryException;
import org.apache.ivory.resource.AbstractProcessInstanceManager;
import org.apache.ivory.resource.proxy.ProcessInstanceManagerProxy;
import org.apache.log4j.Logger;

public class IvoryTopicSubscriber implements MessageListener, ExceptionListener {
	private static final Logger LOG = Logger
			.getLogger(IvoryTopicSubscriber.class);

	private static final String MSG_SEPERATOR = "\\$";

	private TopicSubscriber subscriber;
	private String implementation;
	private String userName;
	private String password;
	private String url;
<<<<<<< HEAD
	private static String topicName;
	private static Connection connection;
	private AbstractProcessInstanceManager processInstanceManager = new ProcessInstanceManagerProxy();
=======
	private String topicName;
	private Connection connection;
	private ProcessInstanceManager processInstanceManager = new ProcessInstanceManager();
>>>>>>> a149f6c9

	public IvoryTopicSubscriber(String implementation, String userName,
			String password, String url, String topicName) {
		this.implementation = implementation;
		this.userName = userName;
		this.password = password;
		this.url = url;
		this.topicName = topicName;
	}

	public void startSubscriber() throws IvoryException {
		try {
			connection = createAndGetConnection(implementation, userName,
					password, url);
			TopicSession session = (TopicSession) connection.createSession(
					false, Session.AUTO_ACKNOWLEDGE);
			Topic destination = session.createTopic(topicName);
			subscriber = session.createSubscriber(destination);
			subscriber.setMessageListener(this);
			connection.setExceptionListener(this);
			connection.start();
		} catch (Exception e) {
			LOG.error("Error starting subscriber of topic: " + this.toString(),
					e);
			throw new IvoryException(e);
		}
	}

	// @Override
	public void onMessage(Message message) {
		TextMessage textmessage = (TextMessage) message;
		try {
			LOG.debug("Received: " + textmessage.getText());
			String[] items = textmessage.getText().split(MSG_SEPERATOR);
			String processName = items[0];
			String feedName = items[1];
			String feedpath = items[2];
			String workflowId = items[3];
			String runId = items[4];
			String nominalTime = items[5];
			String timeStamp = items[6];
			String status = items[7];

			try {
				processInstanceManager.instrumentWithAspect(processName,
						feedName, feedpath, nominalTime, timeStamp, status,
						workflowId, runId, textmessage,
						System.currentTimeMillis());
			} catch (Exception ignore) {
				// mocked exception
			}

		} catch (Exception ignore) {
			LOG.info(
					"Error in onMessage for subscriber of topic: "
							+ this.toString(), ignore);
		}

	}

	// @Override
	public void onException(JMSException ignore) {
		LOG.info(
				"Error in onException for subscriber of topic: "
						+ this.toString(), ignore);
	}

	public void closeSubscriber() throws IvoryException {
		try {
			LOG.info("Closing subscriber on topic : " + this.topicName);
			subscriber.close();
			connection.close();
		} catch (JMSException e) {
			LOG.error("Error closing subscriber of topic: " + this.toString(),
					e);
			throw new IvoryException(e);
		}
	}

	private static Connection createAndGetConnection(String implementation,
			String userName, String password, String url) throws JMSException,
			ClassNotFoundException, IllegalArgumentException,
			SecurityException, InstantiationException, IllegalAccessException,
			InvocationTargetException, NoSuchMethodException {

		@SuppressWarnings("unchecked")
		Class<ConnectionFactory> clazz = (Class<ConnectionFactory>) IvoryTopicSubscriber.class
				.getClassLoader().loadClass(implementation);

		ConnectionFactory connectionFactory = clazz.getConstructor(
				String.class, String.class, String.class).newInstance(userName,
				password, url);

		Connection connection = connectionFactory.createConnection();
		return connection;
	}

	@Override
	public String toString() {
		return topicName;
	}

}<|MERGE_RESOLUTION|>--- conflicted
+++ resolved
@@ -47,15 +47,9 @@
 	private String userName;
 	private String password;
 	private String url;
-<<<<<<< HEAD
-	private static String topicName;
-	private static Connection connection;
-	private AbstractProcessInstanceManager processInstanceManager = new ProcessInstanceManagerProxy();
-=======
 	private String topicName;
 	private Connection connection;
-	private ProcessInstanceManager processInstanceManager = new ProcessInstanceManager();
->>>>>>> a149f6c9
+	private AbstractProcessInstanceManager processInstanceManager = new ProcessInstanceManagerProxy();
 
 	public IvoryTopicSubscriber(String implementation, String userName,
 			String password, String url, String topicName) {
